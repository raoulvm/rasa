import re
import json
import logging
from sanic import Blueprint, response
from sanic.request import Request
from slackclient import SlackClient
from typing import Text, Optional, List

from rasa_core.channels import InputChannel
from rasa_core.channels.channel import UserMessage, OutputChannel

logger = logging.getLogger(__name__)


class SlackBot(SlackClient, OutputChannel):
    """A Slack communication channel"""

    @classmethod
    def name(cls):
        return "slack"

    def __init__(self,
                 token: Text,
                 slack_channel: Optional[Text] = None) -> None:

        self.slack_channel = slack_channel
        super(SlackBot, self).__init__(token)

    async def send_text_message(self, recipient_id, message):
        recipient = self.slack_channel or recipient_id
        for message_part in message.split("\n\n"):
            super(SlackBot, self).api_call("chat.postMessage",
                                           channel=recipient,
                                           as_user=True, text=message_part)

    async def send_image_url(self, recipient_id, image_url, message=""):
        image_attachment = [{"image_url": image_url,
                             "text": message}]
        recipient = self.slack_channel or recipient_id
        return super(SlackBot, self).api_call("chat.postMessage",
                                              channel=recipient,
                                              as_user=True,
                                              attachments=image_attachment)

    async def send_attachment(self, recipient_id, attachment, message=""):
        recipient = self.slack_channel or recipient_id
        return super(SlackBot, self).api_call("chat.postMessage",
                                              channel=recipient,
                                              as_user=True,
                                              text=message,
                                              attachments=attachment)

    @staticmethod
    def _convert_to_slack_buttons(buttons):
        return [{"text": b['title'],
                 "name": b['payload'],
                 "type": "button"} for b in buttons]

    async def send_text_with_buttons(self, recipient_id, message, buttons,
                                     **kwargs):
        recipient = self.slack_channel or recipient_id

        if len(buttons) > 5:
            logger.warning("Slack API currently allows only up to 5 buttons. "
                           "If you add more, all will be ignored.")
            return await self.send_text_message(recipient, message)

        button_attachment = [{"fallback": message,
                              "callback_id": message.replace(' ', '_')[:20],
                              "actions": self._convert_to_slack_buttons(
                                  buttons)}]

        super(SlackBot, self).api_call("chat.postMessage",
                                       channel=recipient,
                                       as_user=True,
                                       text=message,
                                       attachments=button_attachment)


class SlackInput(InputChannel):
    """Slack input channel implementation. Based on the HTTPInputChannel."""

    @classmethod
    def name(cls):
        return "slack"

    @classmethod
    def from_credentials(cls, credentials):
        if not credentials:
            cls.raise_missing_credentials_exception()

        return cls(credentials.get("slack_token"),
                   credentials.get("slack_channel"))

    def __init__(self,
                 slack_token: Text,
                 slack_channel: Optional[Text] = None,
                 errors_ignore_retry: Optional[List[Text]] = None) -> None:
        """Create a Slack input channel.

        Needs a couple of settings to properly authenticate and validate
        messages. Details to setup:

        https://github.com/slackapi/python-slackclient

        Args:
            slack_token: Your Slack Authentication token. You can find or
                generate a test token
                `here <https://api.slack.com/docs/oauth-test-tokens>`_.
            slack_channel: the string identifier for a channel to which
                the bot posts, or channel name (e.g. 'C1234ABC', 'bot-test'
                or '#bot-test') If unset, messages will be sent back
                to the user they came from.
            errors_ignore_retry: If error code given by slack
                included in this list then it will ignore the event.
                The code is listed here:
                https://api.slack.com/events-api#errors
        """
        self.slack_token = slack_token
        self.slack_channel = slack_channel
        self.errors_ignore_retry = errors_ignore_retry or ('http_timeout',)

    @staticmethod
    def _is_user_message(slack_event):
        return (slack_event.get('event') and
                (slack_event.get('event').get('type') == u'message' or
                 slack_event.get('event').get('type') == u'app_mention') and
                slack_event.get('event').get('text') and not
                slack_event.get('event').get('bot_id'))

    @staticmethod
    def _is_button_reply(slack_event):
        return (slack_event.get('payload') and
                slack_event['payload'][0] and
                'name' in slack_event['payload'][0])

    @staticmethod
    def _get_button_reply(slack_event):
        return json.loads(slack_event['payload'][0])['actions'][0]['name']

<<<<<<< HEAD
    async def process_message(self, request: Request, on_new_message, text,
                              sender_id):
=======
    @staticmethod
    def _sanitize_user_message(text, uids_to_remove):
        """Remove superfluous/wrong/problematic tokens from a message.

        Probably a good starting point for pre-formatting of user-provided text,
        to make NLU's life easier in case they go funky to the power of extreme.

        In the current state will just drop self-mentions of bot itself

        Args:
            text: raw message as sent from slack
            uids_to_remove: a list of user ids to remove from the content

        Returns:
            str: parsed and cleaned version of the input text
        """
        for uid_to_remove in uids_to_remove:
            # heuristic to format majority cases OK
            # can be adjusted to taste later if needed,
            # but is a good first approximation
            for regex, replacement in [(r'<@{}>\s'.format(uid_to_remove), ''),
                                       (r'\s<@{}>'.format(uid_to_remove), ''),
                                       # a bit arbitrary but probably OK
                                       (r'<@{}>'.format(uid_to_remove), ' ')]:
                text = re.sub(regex, replacement, text)

        return text.rstrip().lstrip()  # drop extra spaces at beginning and end

    def process_message(self, on_new_message, text, sender_id):
>>>>>>> 2b072e56
        """Slack retry to post messages up to 3 times based on
        failure conditions defined here:
        https://api.slack.com/events-api#failure_conditions
        """
        retry_reason = request.headers.get('HTTP_X_SLACK_RETRY_REASON')
        retry_count = request.headers.get('HTTP_X_SLACK_RETRY_NUM')
        if retry_count and retry_reason in self.errors_ignore_retry:
            logger.warning("Received retry #{} request from slack"
                           " due to {}".format(retry_count, retry_reason))

            return response.text(None,
                                 status=201,
                                 headers={'X-Slack-No-Retry': 1})

        try:
            out_channel = SlackBot(self.slack_token, self.slack_channel)
            user_msg = UserMessage(text, out_channel, sender_id,
                                   input_channel=self.name())
            await on_new_message(user_msg)
        except Exception as e:
            logger.error("Exception when trying to handle "
                         "message.{0}".format(e))
            logger.error(str(e), exc_info=True)

        return response.text("")

    def blueprint(self, on_new_message):
        slack_webhook = Blueprint('slack_webhook', __name__)

        @slack_webhook.route("/", methods=['GET'])
        async def health(request):
            return response.json({"status": "ok"})

        @slack_webhook.route("/webhook", methods=['GET', 'POST'])
<<<<<<< HEAD
        async def webhook(request: Request):
            if request.form:
=======
        def webhook():
            request.get_data()
            if request.json:
                output = request.json
                if "challenge" in output:
                    return make_response(output.get("challenge"), 200,
                                         {"content_type": "application/json"})
                elif self._is_user_message(output):
                    return self.process_message(
                        on_new_message,
                        text=self._sanitize_user_message(
                            output['event']['text'],
                            output['authed_users']),
                        sender_id=output.get('event').get('user'))
            elif request.form:
>>>>>>> 2b072e56
                output = dict(request.form)
                if self._is_button_reply(output):
                    sender_id = json.loads(output['payload'][0])['user']['id']
                    return await self.process_message(
                        request,
                        on_new_message,
                        text=self._get_button_reply(output),
                        sender_id=sender_id)
            elif request.json:
                output = request.json
                if "challenge" in output:
                    return response.json(output.get("challenge"))

                elif self._is_user_message(output):
                    return await self.process_message(
                        request,
                        on_new_message,
                        text=output['event']['text'],
                        sender_id=output.get('event').get('user'))

            return response.text("")

        return slack_webhook<|MERGE_RESOLUTION|>--- conflicted
+++ resolved
@@ -138,10 +138,6 @@
     def _get_button_reply(slack_event):
         return json.loads(slack_event['payload'][0])['actions'][0]['name']
 
-<<<<<<< HEAD
-    async def process_message(self, request: Request, on_new_message, text,
-                              sender_id):
-=======
     @staticmethod
     def _sanitize_user_message(text, uids_to_remove):
         """Remove superfluous/wrong/problematic tokens from a message.
@@ -170,8 +166,8 @@
 
         return text.rstrip().lstrip()  # drop extra spaces at beginning and end
 
-    def process_message(self, on_new_message, text, sender_id):
->>>>>>> 2b072e56
+    async def process_message(self, request: Request, on_new_message, text,
+                              sender_id):
         """Slack retry to post messages up to 3 times based on
         failure conditions defined here:
         https://api.slack.com/events-api#failure_conditions
@@ -206,26 +202,8 @@
             return response.json({"status": "ok"})
 
         @slack_webhook.route("/webhook", methods=['GET', 'POST'])
-<<<<<<< HEAD
         async def webhook(request: Request):
             if request.form:
-=======
-        def webhook():
-            request.get_data()
-            if request.json:
-                output = request.json
-                if "challenge" in output:
-                    return make_response(output.get("challenge"), 200,
-                                         {"content_type": "application/json"})
-                elif self._is_user_message(output):
-                    return self.process_message(
-                        on_new_message,
-                        text=self._sanitize_user_message(
-                            output['event']['text'],
-                            output['authed_users']),
-                        sender_id=output.get('event').get('user'))
-            elif request.form:
->>>>>>> 2b072e56
                 output = dict(request.form)
                 if self._is_button_reply(output):
                     sender_id = json.loads(output['payload'][0])['user']['id']
@@ -243,7 +221,9 @@
                     return await self.process_message(
                         request,
                         on_new_message,
-                        text=output['event']['text'],
+                        text=self._sanitize_user_message(
+                            output['event']['text'],
+                            output['authed_users']),
                         sender_id=output.get('event').get('user'))
 
             return response.text("")
