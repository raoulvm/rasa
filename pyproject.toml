[build-system]
requires = [ "poetry>=1.0.5",]
build-backend = "poetry.masonry.api"

[tool.black]
line-length = 88
target-version = [ "py36", "py37", "py38",]
exclude = "((.eggs | .git | .pytest_cache | build | dist))"

[tool.poetry]
name = "rasa"
version = "2.0.3"
description = "Open source machine learning framework to automate text- and voice-based conversations: NLU, dialogue management, connect to Slack, Facebook, and more - Create chatbots and voice assistants"
authors = [ "Rasa Technologies GmbH <hi@rasa.com>",]
maintainers = [ "Tom Bocklisch <tom@rasa.com>",]
homepage = "https://rasa.com"
repository = "https://github.com/rasahq/rasa"
documentation = "https://rasa.com/docs"
classifiers = [ "Development Status :: 4 - Beta", "Intended Audience :: Developers", "License :: OSI Approved :: Apache Software License", "Programming Language :: Python", "Programming Language :: Python :: 3.6", "Programming Language :: Python :: 3.7", "Programming Language :: Python :: 3.8", "Topic :: Software Development :: Libraries",]
keywords = [ "nlp", "machine-learning", "machine-learning-library", "bot", "bots", "botkit", "rasa conversational-agents", "conversational-ai", "chatbot", "chatbot-framework", "bot-framework",]
include = [ "LICENSE.txt", "README.md", "rasa/shared/core/training_data/visualization.html", "rasa/cli/default_config.yml", "rasa/shared/importers/*", "rasa/utils/schemas/*", "rasa/keys",]
readme = "README.md"
license = "Apache-2.0"
[[tool.poetry.source]]
name = "rasa-pypi"
url = "https://pypi.rasa.com/simple/"

[tool.towncrier]
package = "rasa"
package_dir = "rasa"
filename = "CHANGELOG.mdx"
directory = "./changelog"
underlines = "   "
title_format = "## [{version}] - {project_date}"
template = "./changelog/_template.md.jinja2"
start_string = "<!-- TOWNCRIER -->\n"
issue_format = "[#{issue}](https://github.com/rasahq/rasa/issues/{issue})"
[[tool.towncrier.type]]
directory = "removal"
name = "Deprecations and Removals"
showcontent = true

[[tool.towncrier.type]]
directory = "feature"
name = "Features"
showcontent = true

[[tool.towncrier.type]]
directory = "improvement"
name = "Improvements"
showcontent = true

[[tool.towncrier.type]]
directory = "bugfix"
name = "Bugfixes"
showcontent = true

[[tool.towncrier.type]]
directory = "doc"
name = "Improved Documentation"
showcontent = true

[[tool.towncrier.type]]
directory = "misc"
name = "Miscellaneous internal changes"
showcontent = false

[tool.poetry.dependencies]
python = ">=3.6,<3.9"
boto3 = "^1.12"
requests = "^2.23"
matplotlib = ">=3.1,<3.4"
attrs = ">=19.3,<20.3"
jsonpickle = ">=1.3,<1.5"
redis = "^3.4"
numpy = "^1.16"
scipy = "^1.4.1"
absl-py = ">=0.9,<0.11"
apscheduler = "~3.6"
tqdm = ">=4.31,<4.51"
networkx = ">=2.4,<2.6"
fbmessenger = "~6.0.0"
pykwalify = "~1.7.0"
coloredlogs = ">=10,<15"
"ruamel.yaml" = "^0.16.5"
scikit-learn = ">=0.22,<0.24"
slackclient = "^2.0.0"
python-telegram-bot = ">=11.1,<13.0"
twilio = ">=6.26,<6.46"
webexteamssdk = ">=1.1.1,<1.7.0"
mattermostwrapper = "~2.2"
rocketchat_API = ">=0.6.31,<1.10.0"
colorhash = "~1.0.2"
pika = "~1.1.0"
jsonschema = "~3.2"
packaging = ">=20.0,<21.0"
pytz = ">=2019.1,<2021.0"
rasa-sdk = "^2.0.0"
colorclass = "~2.2"
terminaltables = "~3.1.0"
sanic = ">=19.12.2,<21.0.0"
sanic-cors = "^0.10.0b1"
sanic-jwt = ">=1.3.2,<1.5.0"
cloudpickle = ">=1.2,<1.5"
multidict = "^4.6"
aiohttp = "~3.6"
questionary = "~1.5.1"
prompt-toolkit = "^2.0"
python-socketio = ">=4.4,<4.7"
python-engineio = ">=3.11,<3.14"
pydot = "~1.4"
async_generator = "~1.10"
SQLAlchemy = "~1.3.3"
sklearn-crfsuite = "~0.3"
psycopg2-binary = "~2.8.2"
PyJWT = "~1.7"
python-dateutil = "~2.8"
tensorflow = "~2.3"
tensorflow_hub = "~0.9"
tensorflow-addons = ">= 0.10, <= 0.12"
tensorflow-estimator = "~2.3"
tensorflow-probability = "~0.11"
setuptools = ">=41.0.0"
kafka-python = ">=1.4,<3.0"
ujson = ">=1.35,<4.0"
oauth2client = "4.1.3"
regex = ">=2020.6,<2020.10"
joblib = "^0.15.1"
sentry-sdk = ">=0.17.0,<0.20.0"

[tool.poetry.dev-dependencies]
pytest-cov = "^2.10.0"
pytest-localserver = "^0.5.0"
pytest-sanic = "^1.6.1"
pytest-asyncio = "^0.10.0"
pytest-xdist = "^1.32.0"
pytest = "^5.3.4"
freezegun = "^1.0.0"
responses = "^0.10.15"
aioresponses = "^0.6.2"
moto = "~=1.3.16"
fakeredis = "^1.4.0"
mongomock = "^3.18.0"
black = "^19.10b0"
flake8 = "^3.8.3"
flake8-docstrings = "^1.5.0"
<<<<<<< HEAD
=======
pytype = "^2020.6.1"
>>>>>>> fb8a5213
google-cloud-storage = "^1.29.0"
azure-storage-blob = "<12.6.0"
coveralls = "^2.0.0"
towncrier = "^19.2.0"
toml = "^0.10.0"
pep440-version-utils = "^0.3.0"
pydoc-markdown = "^3.5.0"
pytest-timeout = "^1.4.2"
mypy = "^0.790"

[tool.poetry.extras]
spacy = [ "spacy",]
jieba = [ "jieba",]
transformers = [ "transformers",]
full = [ "spacy", "transformers", "jieba",]
gh-release-notes = [ "github3.py",]

[tool.poetry.scripts]
rasa = "rasa.__main__:main"

[tool.poetry.dependencies.colorama]
version = "^0.4.4"
markers = "sys_platform == 'win32'"

[tool.poetry.dependencies.spacy]
version = ">=2.1,<2.3"
optional = true

[tool.poetry.dependencies.tensorflow-text]
version = "~2.3"
markers = "sys_platform!='win32'"

[tool.poetry.dependencies."github3.py"]
version = "~1.3.0"
optional = true

[tool.poetry.dependencies.transformers]
version = ">=2.4,<2.12"
optional = true

[tool.poetry.dependencies.jieba]
version = ">=0.39, <0.43"
optional = true

[tool.poetry.dependencies.pymongo]
version = ">=3.8,<3.11"
extras = [ "tls", "srv",]<|MERGE_RESOLUTION|>--- conflicted
+++ resolved
@@ -144,10 +144,7 @@
 black = "^19.10b0"
 flake8 = "^3.8.3"
 flake8-docstrings = "^1.5.0"
-<<<<<<< HEAD
-=======
 pytype = "^2020.6.1"
->>>>>>> fb8a5213
 google-cloud-storage = "^1.29.0"
 azure-storage-blob = "<12.6.0"
 coveralls = "^2.0.0"
