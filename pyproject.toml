[build-system]
requires = [ "poetry-core>=1.0.4",]
build-backend = "poetry.core.masonry.api"

[tool.black]
line-length = 88
target-version = [ "py37", "py38", "py39", "py310"]
exclude = "((.eggs | .git | .pytest_cache | build | dist))"

[tool.poetry]
name = "rasa"
version = "3.3.1"
description = "Open source machine learning framework to automate text- and voice-based conversations: NLU, dialogue management, connect to Slack, Facebook, and more - Create chatbots and voice assistants"
authors = [ "Rasa Technologies GmbH <hi@rasa.com>",]
maintainers = [ "Tom Bocklisch <tom@rasa.com>",]
homepage = "https://rasa.com"
repository = "https://github.com/rasahq/rasa"
documentation = "https://rasa.com/docs"
classifiers = [ "Development Status :: 5 - Production/Stable", "Intended Audience :: Developers", "License :: OSI Approved :: Apache Software License", "Topic :: Software Development :: Libraries",]
keywords = [ "nlp", "machine-learning", "machine-learning-library", "bot", "bots", "botkit", "rasa conversational-agents", "conversational-ai", "chatbot", "chatbot-framework", "bot-framework",]
include = [ "LICENSE.txt", "README.md", "rasa/shared/core/training_data/visualization.html", "rasa/cli/default_config.yml", "rasa/shared/importers/*", "rasa/utils/schemas/*", "rasa/keys",]
readme = "README.md"
license = "Apache-2.0"
[[tool.poetry.source]]
name = "internal repository mirroring psycopg binary for macos"
url = "https://europe-west3-python.pkg.dev/rasa-releases/psycopg-binary/simple/"

[tool.towncrier]
package = "rasa"
package_dir = "rasa"
filename = "CHANGELOG.mdx"
directory = "./changelog"
underlines = "   "
title_format = "## [{version}] - {project_date}"
template = "./changelog/_template.md.jinja2"
start_string = "<!-- TOWNCRIER -->\n"
issue_format = "[#{issue}](https://github.com/rasahq/rasa/issues/{issue})"
[[tool.towncrier.type]]
directory = "removal"
name = "Deprecations and Removals"
showcontent = true

[[tool.towncrier.type]]
directory = "feature"
name = "Features"
showcontent = true

[[tool.towncrier.type]]
directory = "improvement"
name = "Improvements"
showcontent = true

[[tool.towncrier.type]]
directory = "bugfix"
name = "Bugfixes"
showcontent = true

[[tool.towncrier.type]]
directory = "doc"
name = "Improved Documentation"
showcontent = true

[[tool.towncrier.type]]
directory = "misc"
name = "Miscellaneous internal changes"
showcontent = false

[tool.poetry.dependencies]
python = ">=3.7,<3.11"
boto3 = "^1.12"
requests = "^2.23"
matplotlib = ">=3.1,<3.6"
attrs = ">=19.3,<22.2"
jsonpickle = ">=1.3,<2.3"
redis = ">=3.4,<5.0"
absl-py = ">=0.9,<1.4"
apscheduler = ">=3.6,<3.10"
tqdm = "^4.31"
networkx = ">=2.4,<2.7"
fbmessenger = "~6.0.0"
pykwalify = ">=1.7,<1.9"
coloredlogs = ">=10,<16"
"ruamel.yaml" = ">=0.16.5,<0.18.0"
<<<<<<< HEAD
scikit-learn = [
    {version = ">=0.22,<1.1", python = "~=3.7.0"},
    {version = ">=0.22,<1.2", python = ">=3.8,<3.10"}
]
pyyaml = ">=5.3.1,<6.0"
=======
>>>>>>> 68e47dda
twilio = ">=6.26,<7.15"
webexteamssdk = ">=1.1.1,<1.7.0"
mattermostwrapper = "~2.2"
rocketchat_API = ">=0.6.31,<1.28.0"
colorhash = ">=1.0.2,<1.3.0"
jsonschema = ">=3.2,<4.17"
packaging = ">=20.0,<21.0"
pytz = ">=2019.1,<2023.0"
rasa-sdk = "~3.4.0"
colorclass = "~2.2"
terminaltables = "~3.1.0"
sanic = "~21.12"
sanic-cors = "~2.0.0"
sanic-jwt = "^1.6.0"
cloudpickle = ">=1.2,<2.3"
aiohttp = ">=3.6,!=3.7.4.post0,<3.9"
questionary = ">=1.5.1,<1.11.0"
prompt-toolkit = "^3.0,<3.0.29"
python-socketio = ">=4.4,<6"
python-engineio = ">=4,<6,!=5.0.0"
pydot = "~1.4"
SQLAlchemy = ">=1.4.0,<1.5.0"
sklearn-crfsuite = "~0.3"
psycopg2-binary = ">=2.8.2,<2.10.0"
python-dateutil = "~2.8"
protobuf = ">=3.9.2,< 3.20"
tensorflow_hub = "~0.12.0"
tensorflow-addons = "~0.17.0"
setuptools = ">=41.0.0"
ujson = ">=1.35,<6.0"
regex = ">=2020.6,<2022.10"
joblib = ">=0.15.1,<1.3.0"
sentry-sdk = ">=0.17.0,<1.10.0"
aio-pika = ">=6.7.1,<9.0.0"
aiogram = "<2.20"
dask = [
    {version = "2022.2.0", python = "~=3.7.0"},
    {version = "2022.10.2", python = ">=3.8,<3.11"}
]
typing-extensions = ">=4.1.1,<5.0.0"
typing-utils = "^0.1.0"
tarsafe = "^0.0.3"
google-auth = "<3"
CacheControl = "^0.12.9"
randomname = "^0.1.5"
sanic-routing = "^0.7.2"
pluggy = "^1.0.0"
slack-sdk = "^3.19.2"
confluent-kafka = "^1.9.2"

[[tool.poetry.dependencies.numpy]]
version = ">=1.19.2,<1.22.0"
python = "~=3.7.0"

[[tool.poetry.dependencies.numpy]]
version = ">=1.19.2,<1.24.0"
python = ">=3.8,<3.11"

[[tool.poetry.dependencies.scipy]]
version = ">=1.4.1,<1.8.0"
python = "~=3.7.0"

[[tool.poetry.dependencies.scipy]]
version = ">=1.4.1,<1.9.0"
python = ">=3.8,<3.11"

[[tool.poetry.dependencies.scikit-learn]]
version = ">=0.22,<1.1"
python = "~=3.7.0"

[[tool.poetry.dependencies.scikit-learn]]
version = ">=0.22,<1.2"
python = ">=3.8,<3.11"

[[tool.poetry.dependencies.spacy]]
version = "^3.4"
markers = "sys_platform == 'darwin' and platform_machine == 'arm64'"
optional = true

[[tool.poetry.dependencies.spacy]]
version = ">=3.1,<3.5"
markers = "sys_platform != 'darwin' or platform_machine != 'arm64'"
optional = true

[tool.poetry.dev-dependencies]
pytest-cov = "^4.0.0"
pytest-asyncio = "^0.20.0"
pytest-xdist = "^3.0.2"
pytest = "^7.1.3"
freezegun = "^1.0.0"
responses = "^0.21.0"
aioresponses = "^0.7.2"
moto = "~=4.0.8"
fakeredis = "^1.5.2"
mongomock = "^4.1.2"
black = "^22.8"
flake8 = "^5.0.4"
flake8-docstrings = "^1.5.0"
google-cloud-storage = "^2.4.0"
azure-storage-blob = "<12.12.0"
coveralls = "^3.0.1"
towncrier = "^22.8.0"
toml = "^0.10.0"
pep440-version-utils = "^0.3.0"
pydoc-markdown = "^4.5.1"
pytest-timeout = "^2.1.0"
mypy = "^0.981"
bandit = "^1.6.3"
types-pytz = "^2022.1.1"
types-python-dateutil = "^2.8.12"
types-requests = "^2.25.0"
types-setuptools = "^65.1.0"
memory-profiler = "^0.60.0"
psutil = "^5.8.0"
mypy-extensions = "^0.4.3"
# newer versions of sanic testing are not compatible
# with our version of sanic. sanic-testing 22.9.0 introduced
# changes that don't work for our sanic version
sanic-testing = ">=21.12.0,<22.9.0"
analytics-python = "^1.4.0"
datadog-api-client = "^2.0.0"
datadog = "^0.44.0"
types-redis = "^4.3.20"
# httpx introduced a breaking change in 0.23.1 which
# sanic-testing has not yet adapted for
httpx = "0.23.0, <0.23.1"

[tool.poetry.extras]
spacy = [ "spacy",]
jieba = [ "jieba",]
transformers = [ "transformers", "sentencepiece",]
full = [ "spacy", "transformers", "sentencepiece", "jieba",]
gh-release-notes = [ "github3.py",]
metal = [ "tensorflow-metal",]

[tool.poetry.scripts]
rasa = "rasa.__main__:main"

[tool.poetry.dependencies.tensorflow]
version = "~2.8.2"
markers = "sys_platform != 'darwin' or platform_machine != 'arm64'"

[tool.poetry.dependencies.tensorflow-macos]
version = "2.8.0"
markers = "sys_platform == 'darwin' and platform_machine == 'arm64'"

[tool.poetry.dependencies.PyJWT]
version = "^2.0.0"
extras = [ "crypto",]

[tool.poetry.dependencies.colorama]
version = "^0.4.4"
markers = "sys_platform == 'win32'"

[tool.poetry.dependencies.tensorflow-metal]
version = "0.5.1"
markers = "sys_platform == 'darwin' and platform_machine == 'arm64'"
optional = true

[tool.poetry.dependencies.tensorflow-text]
version = "~2.8.0"
markers = "sys_platform!='win32' and platform_machine!='arm64'"

[tool.poetry.dependencies."github3.py"]
version = "~3.2.0"
optional = true

[tool.poetry.dependencies.transformers]
version = "~4.13.0"
optional = true

[tool.poetry.dependencies.sentencepiece]
version = "~0.1.96"
optional = true
extras = [ "sentencepiece",]

[tool.poetry.dependencies.jieba]
version = ">=0.39, <0.43"
optional = true

[tool.poetry.dependencies.pymongo]
version = ">=3.8,<3.11"
extras = [ "tls", "srv",]

[tool.poetry.dev-dependencies.pytest-sanic]
git = "https://github.com/RasaHQ/pytest-sanic"
branch = "fix_signal_issue"

[tool.pytest.ini_options]
asyncio_mode = "auto"<|MERGE_RESOLUTION|>--- conflicted
+++ resolved
@@ -81,14 +81,7 @@
 pykwalify = ">=1.7,<1.9"
 coloredlogs = ">=10,<16"
 "ruamel.yaml" = ">=0.16.5,<0.18.0"
-<<<<<<< HEAD
-scikit-learn = [
-    {version = ">=0.22,<1.1", python = "~=3.7.0"},
-    {version = ">=0.22,<1.2", python = ">=3.8,<3.10"}
-]
 pyyaml = ">=5.3.1,<6.0"
-=======
->>>>>>> 68e47dda
 twilio = ">=6.26,<7.15"
 webexteamssdk = ">=1.1.1,<1.7.0"
 mattermostwrapper = "~2.2"
