---
id: components
sidebar_label: Pipeline Components
title: Components
abstract: Components make up your NLU pipeline and work sequentially to process user input
  into structured output. There are components for entity extraction, for intent classification, response selection,
  pre-processing, and more.
---


## Language Models

The following components load pre-trained models that are needed if you want to use pre-trained
word vectors in your pipeline.


### MitieNLP


* **Short**

  MITIE initializer



* **Outputs**

  Nothing



* **Requires**

  Nothing



* **Description**

  Initializes MITIE structures. Every MITIE component relies on this,
  hence this should be put at the beginning
  of every pipeline that uses any MITIE components.



* **Configuration**

  The MITIE library needs a language model file, that **must** be specified in
  the configuration:

  ```yaml-rasa
  pipeline:
  - name: "MitieNLP"
    # language model to load
    model: "data/total_word_feature_extractor.dat"
  ```

  For more information where to get that file from, head over to
  [installing MITIE](./installation/installing-rasa-open-source.mdx#dependencies-for-mitie).


  You can also pre-train your own word vectors from a language corpus using MITIE. To do so:

  1. Get a clean language corpus (a Wikipedia dump works) as a set of text files.

  2. Build and run [MITIE Wordrep Tool](https://github.com/mit-nlp/MITIE/tree/master/tools/wordrep) on your corpus.
     This can take several hours/days depending on your dataset and your workstation.
     You'll need something like 128GB of RAM for wordrep to run – yes, that's a lot: try to extend your swap.

  3. Set the path of your new `total_word_feature_extractor.dat` as the `model` parameter to the `MitieNLP` component in your
     [configuration](./model-configuration.mdx) file.

  For a full example of how to train MITIE word vectors, check out
  [用Rasa NLU构建自己的中文NLU系统](http://www.crownpku.com/2017/07/27/%E7%94%A8Rasa_NLU%E6%9E%84%E5%BB%BA%E8%87%AA%E5%B7%B1%E7%9A%84%E4%B8%AD%E6%96%87NLU%E7%B3%BB%E7%BB%9F.html),
  a blogpost that goes through creating a MITIE model from a Chinese Wikipedia dump.



### SpacyNLP


* **Short**

  spaCy language initializer



* **Outputs**

  Nothing



* **Requires**

  Nothing



* **Description**

  Initializes spaCy structures. Every spaCy component relies on this, hence this should be put at the beginning
  of every pipeline that uses any spaCy components.



* **Configuration**

  You need to specify the language model to use. The name will be passed to `spacy.load(name)`.
  You can find more information on the available models on the [spaCy documentation](https://spacy.io/usage/models).

  ```yaml-rasa
  pipeline:
  - name: "SpacyNLP"
    # language model to load
    model: "en_core_web_md"

    # when retrieving word vectors, this will decide if the casing
    # of the word is relevant. E.g. `hello` and `Hello` will
    # retrieve the same vector, if set to `False`. For some
    # applications and models it makes sense to differentiate
    # between these two words, therefore setting this to `True`.
    case_sensitive: False
  ```

  For more information on how to download the spaCy models, head over to
  [installing SpaCy](./installation/installing-rasa-open-source.mdx#dependencies-for-spacy).

  In addition to SpaCy's pretrained language models, you can also use this component to
  attach spaCy models that you've trained yourself.

## Tokenizers

Tokenizers split text into tokens.
If you want to split intents into multiple labels, e.g. for predicting multiple intents or for
modeling hierarchical intent structure, use the following flags with any tokenizer:

* `intent_tokenization_flag` indicates whether to tokenize intent labels or not. Set it to `True`, so that intent
  labels are tokenized.

* `intent_split_symbol` sets the delimiter string to split the intent labels, default is underscore
  (`_`).


### WhitespaceTokenizer


* **Short**

  Tokenizer using whitespaces as a separator



* **Outputs**

  `tokens` for user messages, responses (if present), and intents (if specified)



* **Requires**

  Nothing



* **Description**

  Creates a token for every whitespace separated character sequence.

  Any character not in: `a-zA-Z0-9_#@&` will be substituted with whitespace before
  splitting on whitespace if the character fulfills any of the following conditions:
  - the character follows a whitespace: `" !word"` &#8594; `"word"`
  - the character precedes a whitespace: `"word! "` &#8594; `"word"`
  - the character is at the beginning of the string: `"!word"` &#8594; `"word"`
  - the character is at the end of the string: `"word!"` &#8594; `"word"`

  Note that:
  - `"wo!rd"` &#8594; `"wo!rd"`

  In addition, any character not in: `a-zA-Z0-9_#@&.~:\/?[]()!$*+,;=-` will be
  substituted with whitespace before splitting on whitespace if the character is not
  between numbers:
  - `"twenty{one"` &#8594; `"twenty"`, `"one"`         ("{"` is not between numbers)
  - `"20{1"` &#8594; `"20{1"`                          ("{"` *is* between numbers)

  Note that:
  - `"name@example.com"` &#8594; `"name@example.com"`
  - `"10,000.1"` &#8594; `"10,000.1"`
  - `"1 - 2"` &#8594; `"1"`,`"2"`


* **Configuration**

  ```yaml-rasa
  pipeline:
  - name: "WhitespaceTokenizer"
    # Flag to check whether to split intents
    "intent_tokenization_flag": False
    # Symbol on which intent should be split
    "intent_split_symbol": "_"
    # Regular expression to detect tokens
    "token_pattern": None
  ```


### JiebaTokenizer


* **Short**

  Tokenizer using Jieba for Chinese language



* **Outputs**

  `tokens` for user messages, responses (if present), and intents (if specified)



* **Requires**

  Nothing



* **Description**

  Creates tokens using the Jieba tokenizer specifically for Chinese
  language. It will only work for the Chinese language.

  :::note
  To use `JiebaTokenizer` you need to install Jieba with `pip3 install jieba`.

  :::



* **Configuration**

  User's custom dictionary files can be auto loaded by specifying the files' directory path via `dictionary_path`.
  If the `dictionary_path` is `None` (the default), then no custom dictionary will be used.

  ```yaml-rasa
  pipeline:
  - name: "JiebaTokenizer"
    dictionary_path: "path/to/custom/dictionary/dir"
    # Flag to check whether to split intents
    "intent_tokenization_flag": False
    # Symbol on which intent should be split
    "intent_split_symbol": "_"
    # Regular expression to detect tokens
    "token_pattern": None
  ```


### MitieTokenizer


* **Short**

  Tokenizer using MITIE



* **Outputs**

  `tokens` for user messages, responses (if present), and intents (if specified)



* **Requires**

  [MitieNLP](./components.mdx#mitienlp)



* **Description**

  Creates tokens using the MITIE tokenizer.



* **Configuration**

  ```yaml-rasa
  pipeline:
  - name: "MitieTokenizer"
    # Flag to check whether to split intents
    "intent_tokenization_flag": False
    # Symbol on which intent should be split
    "intent_split_symbol": "_"
    # Regular expression to detect tokens
    "token_pattern": None
  ```


### SpacyTokenizer


* **Short**

  Tokenizer using spaCy



* **Outputs**

  `tokens` for user messages, responses (if present), and intents (if specified)



* **Requires**

  [SpacyNLP](./components.mdx#spacynlp)



* **Description**

  Creates tokens using the spaCy tokenizer.



* **Configuration**

  ```yaml-rasa
  pipeline:
  - name: "SpacyTokenizer"
    # Flag to check whether to split intents
    "intent_tokenization_flag": False
    # Symbol on which intent should be split
    "intent_split_symbol": "_"
    # Regular expression to detect tokens
    "token_pattern": None
  ```


## Featurizers

Text featurizers are divided into two different categories: sparse featurizers and dense featurizers.
Sparse featurizers are featurizers that return feature vectors with a lot of missing values, e.g. zeros.
As those feature vectors would normally take up a lot of memory, we store them as sparse features.
Sparse features only store the values that are non zero and their positions in the vector.
Thus, we save a lot of memory and are able to train on larger datasets.

All featurizers can return two different kind of features: sequence features and sentence features.
The sequence features are a matrix of size `(number-of-tokens x feature-dimension)`.
The matrix contains a feature vector for every token in the sequence.
This allows us to train sequence models.
The sentence features are represented by a matrix of size `(1 x feature-dimension)`.
It contains the feature vector for the complete utterance.
The sentence features can be used in any bag-of-words model.
The corresponding classifier can therefore decide what kind of features to use.
Note: The `feature-dimension` for sequence and sentence features does not have to be the same.

### MitieFeaturizer


* **Short**

  Creates a vector representation of user message and response (if specified) using the MITIE featurizer.



* **Outputs**

  `dense_features` for user messages and responses



* **Requires**

  [MitieNLP](./components.mdx#mitienlp)



* **Type**

  Dense featurizer



* **Description**

  Creates features for entity extraction, intent classification, and response classification using the MITIE
  featurizer.

  :::note
  NOT used by the `MitieIntentClassifier` component. But can be used by any component later in the pipeline
  that makes use of `dense_features`.

  :::



* **Configuration**

  The sentence vector, i.e. the vector of the complete utterance, can be calculated in two different ways, either via
  mean or via max pooling. You can specify the pooling method in your configuration file with the option `pooling`.
  The default pooling method is set to `mean`.

  ```yaml-rasa
  pipeline:
  - name: "MitieFeaturizer"
    # Specify what pooling operation should be used to calculate the vector of
    # the complete utterance. Available options: 'mean' and 'max'.
    "pooling": "mean"
  ```


### SpacyFeaturizer


* **Short**

  Creates a vector representation of user message and response (if specified) using the spaCy featurizer.



* **Outputs**

  `dense_features` for user messages and responses



* **Requires**

  [SpacyNLP](./components.mdx#spacynlp)



* **Type**

  Dense featurizer



* **Description**

  Creates features for entity extraction, intent classification, and response classification using the spaCy
  featurizer.



* **Configuration**

  The sentence vector, i.e. the vector of the complete utterance, can be calculated in two different ways, either via
  mean or via max pooling. You can specify the pooling method in your configuration file with the option `pooling`.
  The default pooling method is set to `mean`.

  ```yaml-rasa
  pipeline:
  - name: "SpacyFeaturizer"
    # Specify what pooling operation should be used to calculate the vector of
    # the complete utterance. Available options: 'mean' and 'max'.
    "pooling": "mean"
  ```


### ConveRTFeaturizer


* **Short**

  Creates a vector representation of user message and response (if specified) using
  [ConveRT](https://github.com/PolyAI-LDN/polyai-models) model.



* **Outputs**

  `dense_features` for user messages and responses



* **Type**

  Dense featurizer



* **Description**

  Creates features for entity extraction, intent classification, and response selection.
  It uses the [default signature](https://github.com/PolyAI-LDN/polyai-models#tfhub-signatures) to compute vector
  representations of input text.

  :::note
  Since `ConveRT` model is trained only on an English corpus of conversations, this featurizer should only
  be used if your training data is in English language.

  :::

  :::note
  To use `ConveRTFeaturizer`, install Rasa with `pip3 install rasa[convert]`.

  Note that this component cannot currently run on MacOS using M1 / M2 architecture. 
  More information on this limitation is available [here](./installation/environment-set-up.mdx#m1--m2-apple-silicon-limitations).
  :::



* **Configuration**

  ```yaml-rasa
  pipeline:
  - name: "ConveRTFeaturizer"
  # Remote URL/Local directory of model files(Required)
  "model_url": None
  ```

  :::caution
  Since the public URL of the ConveRT model was taken offline recently, it is now mandatory
  to set the parameter `model_url` to a community/self-hosted URL or path to a local directory containing model files.

  :::

### LanguageModelFeaturizer


* **Short**

  Creates a vector representation of user message and response (if specified) using a pre-trained language model.



* **Outputs**

  `dense_features` for user messages and responses


* **Type**

  Dense featurizer



* **Description**

  Creates features for entity extraction, intent classification, and response selection.
  Uses a pre-trained language model to compute vector representations of input text.

  :::note
  Please make sure that you use a language model which is pre-trained on the same language corpus as that of your
  training data.

  :::



* **Configuration**

  Include a [Tokenizer](./components.mdx#tokenizers) component before this component.

  You should specify what language model to load via the parameter `model_name`. See the below table for the
  currently supported language models. The weights to be loaded can be specified by the additional parameter
  `model_weights`. If left empty, it uses the default model weights listed in the table.

  ```
  +----------------+--------------+-------------------------+
  | Language Model | Parameter    | Default value for       |
  |                | "model_name" | "model_weights"         |
  +----------------+--------------+-------------------------+
  | BERT           | bert         | rasa/LaBSE              |
  +----------------+--------------+-------------------------+
  | GPT            | gpt          | openai-gpt              |
  +----------------+--------------+-------------------------+
  | GPT-2          | gpt2         | gpt2                    |
  +----------------+--------------+-------------------------+
  | XLNet          | xlnet        | xlnet-base-cased        |
  +----------------+--------------+-------------------------+
  | DistilBERT     | distilbert   | distilbert-base-uncased |
  +----------------+--------------+-------------------------+
  | RoBERTa        | roberta      | roberta-base            |
  +----------------+--------------+-------------------------+
  | camemBERT      | camembert    | camembert-base          |
  +----------------+--------------+-------------------------+
  ```

  Apart from the default pretrained model weights, further models can be used from
  [HuggingFace models](https://huggingface.co/models) provided the following conditions are met (the mentioned
  files can be found in the "Files and versions" section of the model website):

  * The model architecture is one of the supported language models (check that the `model_type` in `config.json` is
    listed in the table's column `model_name`)
  * The model has pretrained Tensorflow weights (check that the file `tf_model.h5` exists)
  * The model uses the default tokenizer (`config.json` should not contain a custom `tokenizer_class` setting)

  :::note
  The `LaBSE` weights that are loaded as default for the `bert` architecture provide a multi-lingual model trained on
  112 languages (see our [tutorial](https://www.youtube.com/watch?v=7tAWk_Coj-s) and the original
  [paper](https://arxiv.org/pdf/2007.01852.pdf)). We strongly encourage using this as a baseline and testing your bot
  end-to-end before trying to optimize this component with other weights/architectures.
  :::


  The following configuration loads the language model BERT with `rasa/LaBSE` weights, which can be found
  [here](https://huggingface.co/rasa/LaBSE/tree/main):

  ```yaml-rasa
  pipeline:
    - name: LanguageModelFeaturizer
      # Name of the language model to use
      model_name: "bert"
      # Pre-Trained weights to be loaded
      model_weights: "rasa/LaBSE"

      # An optional path to a directory from which
      # to load pre-trained model weights.
      # If the requested model is not found in the
      # directory, it will be downloaded and
      # cached in this directory for future use.
      # The default value of `cache_dir` can be
      # set using the environment variable
      # `TRANSFORMERS_CACHE`, as per the
      # Transformers library.
      cache_dir: null
  ```

### RegexFeaturizer


* **Short**

  Creates a vector representation of user message using regular expressions.



* **Outputs**

  `sparse_features` for user messages and `tokens.pattern`



* **Requires**

  `tokens`



* **Type**

  Sparse featurizer



* **Description**

  Creates features for entity extraction and intent classification.
  During training the `RegexFeaturizer` creates a list of regular expressions defined in the training
  data format.
  For each regex, a feature will be set marking whether this expression was found in the user message or not.
  All features will later be fed into an intent classifier / entity extractor to simplify classification (assuming
  the classifier has learned during the training phase, that this set feature indicates a certain intent / entity).
  Regex features for entity extraction are currently only supported by the [CRFEntityExtractor](./components.mdx#crfentityextractor) and the
  [DIETClassifier](./components.mdx#dietclassifier) components!



* **Configuration**

  Make the featurizer case insensitive by adding the `case_sensitive: False` option, the default being
  `case_sensitive: True`.

  To correctly process languages such as Chinese that don't use whitespace for word separation,
  the user needs to add the `use_word_boundaries: False` option, the default being `use_word_boundaries: True`.

  ```yaml-rasa
  pipeline:
  - name: "RegexFeaturizer"
    # Text will be processed with case sensitive as default
    "case_sensitive": True
    # use match word boundaries for lookup table
    "use_word_boundaries": True
  ```

  **Configuring for incremental training**

  To ensure that `sparse_features` are of fixed size during
  [incremental training](./command-line-interface.mdx#incremental-training), the
  component should be configured to account for additional patterns that may be
  added to the training data in future. To do so, configure the `number_additional_patterns`
  parameter while training the base model from scratch:

  ```yaml-rasa {3}
  pipeline:
  - name: RegexFeaturizer
    number_additional_patterns: 10
  ```

  If not configured by the user, the component will use twice the number of
  patterns currently present in the training data (including lookup tables and regex patterns)
  as the default value for `number_additional_patterns`.
  This number is kept at a minimum of 10 in order to avoid running out of additional
  slots for new patterns too frequently during incremental training.
  Once the component runs out of additional pattern slots, the new patterns are dropped
  and not considered during featurization. At this point, it is advisable
  to retrain a new model from scratch.


### CountVectorsFeaturizer


* **Short**

  Creates bag-of-words representation of user messages, intents, and responses.



* **Outputs**

  `sparse_features` for user messages, intents, and responses



* **Requires**

  `tokens`



* **Type**

  Sparse featurizer



* **Description**

  Creates features for intent classification and response selection.
  Creates bag-of-words representation of user message, intent, and response using
  [sklearn's CountVectorizer](https://scikit-learn.org/stable/modules/generated/sklearn.feature_extraction.text.CountVectorizer.html).
  All tokens which consist only of digits (e.g. 123 and 99 but not a123d) will be assigned to the same feature.



* **Configuration**

  See [sklearn's CountVectorizer docs](https://scikit-learn.org/stable/modules/generated/sklearn.feature_extraction.text.CountVectorizer.html)
  for detailed description of the configuration parameters.

  This featurizer can be configured to use word or character n-grams, using the `analyzer` configuration parameter.
  By default `analyzer` is set to `word` so word token counts are used as features.
  If you want to use character n-grams, set `analyzer` to `char` or `char_wb`.
  The lower and upper boundaries of the n-grams can be configured via the parameters `min_ngram` and `max_ngram`.
  By default both of them are set to `1`.
  By default the featurizer takes the lemma of a word instead of the word directly if it is available. The lemma
  of a word is currently only set by the [SpacyTokenizer](./components.mdx#spacytokenizer). You can
  disable this behavior by setting `use_lemma` to `False`.

  :::note
  Option `char_wb` creates character n-grams only from text inside word boundaries;
  n-grams at the edges of words are padded with space.
  This option can be used to create [Subword Semantic Hashing](https://arxiv.org/abs/1810.07150).

  :::

  :::note
  For character n-grams do not forget to increase `min_ngram` and `max_ngram` parameters.
  Otherwise the vocabulary will contain only single letters.

  :::

  Handling Out-Of-Vocabulary (OOV) words:

  :::note
  Enabled only if `analyzer` is `word`.

  :::

  Since the training is performed on limited vocabulary data, it cannot be guaranteed that during prediction
  an algorithm will not encounter an unknown word (a word that were not seen during training).
  In order to teach an algorithm how to treat unknown words, some words in training data can be substituted
  by generic word `OOV_token`.
  In this case during prediction all unknown words will be treated as this generic word `OOV_token`.

  For example, one might create separate intent `outofscope` in the training data containing messages of
  different number of `OOV_token` s and maybe some additional general words.
  Then an algorithm will likely classify a message with unknown words as this intent `outofscope`.

  You can either set the `OOV_token` or a list of words `OOV_words`:

  * `OOV_token` set a keyword for unseen words; if training data contains `OOV_token` as words in some
    messages, during prediction the words that were not seen during training will be substituted with
    provided `OOV_token`; if `OOV_token=None` (default behavior) words that were not seen during
    training will be ignored during prediction time;

  * `OOV_words` set a list of words to be treated as `OOV_token` during training; if a list of words
    that should be treated as Out-Of-Vocabulary is known, it can be set to `OOV_words` instead of manually
    changing it in training data or using custom preprocessor.

  :::note
  This featurizer creates a bag-of-words representation by **counting** words,
  so the number of `OOV_token` in the sentence might be important.

  :::

  :::note
  Providing `OOV_words` is optional, training data can contain `OOV_token` input manually or by custom
  additional preprocessor.
  Unseen words will be substituted with `OOV_token` **only** if this token is present in the training
  data or `OOV_words` list is provided.

  :::

  If you want to share the vocabulary between user messages and intents, you need to set the option
  `use_shared_vocab` to `True`. In that case a common vocabulary set between tokens in intents and user messages
  is build.

  ```yaml-rasa
  pipeline:
  - name: "CountVectorsFeaturizer"
    # Analyzer to use, either 'word', 'char', or 'char_wb'
    "analyzer": "word"
    # Set the lower and upper boundaries for the n-grams
    "min_ngram": 1
    "max_ngram": 1
    # Set the out-of-vocabulary token
    "OOV_token": "_oov_"
    # Whether to use a shared vocab
    "use_shared_vocab": False
  ```

  **Configuring for incremental training**


  To ensure that `sparse_features` are of fixed size during
  [incremental training](./command-line-interface.mdx#incremental-training), the
  component should be configured to account for additional vocabulary tokens
  that may be added as part of new training examples in the future.
  To do so, configure the `additional_vocabulary_size` parameter while training the base model from scratch:

  ```yaml-rasa {3-6}
  pipeline:
  - name: CountVectorsFeaturizer
    additional_vocabulary_size:
      text: 1000
      response: 1000
      action_text: 1000
  ```

  As in the above example, you can define additional vocabulary size for each of
  `text` (user messages), `response` (bot responses used by `ResponseSelector`) and
  `action_text` (bot responses not used by `ResponseSelector`). If you are building a shared
  vocabulary (`use_shared_vocab=True`), you only need to define a value for the `text` attribute.
  If any of the attribute is not configured by the user, the component takes half of the current
  vocabulary size as the default value for the attribute's `additional_vocabulary_size`.
  This number is kept at a minimum of 1000 in order to avoid running out of additional vocabulary
  slots too frequently during incremental training. Once the component runs out of additional vocabulary slots,
  the new vocabulary tokens are dropped and not considered during featurization. At this point,
  it is advisable to retrain a new model from scratch.


The above configuration parameters are the ones you should configure to fit your model to your data.
However, additional parameters exist that can be adapted.

<details><summary>More configurable parameters</summary>

```
+---------------------------+-------------------------+--------------------------------------------------------------+
| Parameter                 | Default Value           | Description                                                  |
+===========================+=========================+==============================================================+
| use_shared_vocab          | False                   | If set to 'True' a common vocabulary is used for labels      |
|                           |                         | and user message.                                            |
+---------------------------+-------------------------+--------------------------------------------------------------+
| analyzer                  | word                    | Whether the features should be made of word n-gram or        |
|                           |                         | character n-grams. Option 'char_wb' creates character        |
|                           |                         | n-grams only from text inside word boundaries;               |
|                           |                         | n-grams at the edges of words are padded with space.         |
|                           |                         | Valid values: 'word', 'char', 'char_wb'.                     |
+---------------------------+-------------------------+--------------------------------------------------------------+
| strip_accents             | None                    | Remove accents during the pre-processing step.               |
|                           |                         | Valid values: 'ascii', 'unicode', 'None'.                    |
+---------------------------+-------------------------+--------------------------------------------------------------+
| stop_words                | None                    | A list of stop words to use.                                 |
|                           |                         | Valid values: 'english' (uses an internal list of            |
|                           |                         | English stop words), a list of custom stop words, or         |
|                           |                         | 'None'.                                                      |
+---------------------------+-------------------------+--------------------------------------------------------------+
| min_df                    | 1                       | When building the vocabulary ignore terms that have a        |
|                           |                         | document frequency strictly lower than the given threshold.  |
+---------------------------+-------------------------+--------------------------------------------------------------+
| max_df                    | 1                       | When building the vocabulary ignore terms that have a        |
|                           |                         | document frequency strictly higher than the given threshold  |
|                           |                         | (corpus-specific stop words).                                |
+---------------------------+-------------------------+--------------------------------------------------------------+
| min_ngram                 | 1                       | The lower boundary of the range of n-values for different    |
|                           |                         | word n-grams or char n-grams to be extracted.                |
+---------------------------+-------------------------+--------------------------------------------------------------+
| max_ngram                 | 1                       | The upper boundary of the range of n-values for different    |
|                           |                         | word n-grams or char n-grams to be extracted.                |
+---------------------------+-------------------------+--------------------------------------------------------------+
| max_features              | None                    | If not 'None', build a vocabulary that only consider the top |
|                           |                         | max_features ordered by term frequency across the corpus.    |
+---------------------------+-------------------------+--------------------------------------------------------------+
| lowercase                 | True                    | Convert all characters to lowercase before tokenizing.       |
+---------------------------+-------------------------+--------------------------------------------------------------+
| OOV_token                 | None                    | Keyword for unseen words.                                    |
+---------------------------+-------------------------+--------------------------------------------------------------+
| OOV_words                 | []                      | List of words to be treated as 'OOV_token' during training.  |
+---------------------------+-------------------------+--------------------------------------------------------------+
| alias                     | CountVectorFeaturizer   | Alias name of featurizer.                                    |
+---------------------------+-------------------------+--------------------------------------------------------------+
| use_lemma                 | True                    | Use the lemma of words for featurization.                    |
+---------------------------+-------------------------+--------------------------------------------------------------+
| additional_vocabulary_size| text: 1000              | Size of additional vocabulary to account for incremental     |
|                           | response: 1000          | training while training a model from scratch                 |
|                           | action_text: 1000       |                                                              |
+---------------------------+-------------------------+--------------------------------------------------------------+
```

</details>


### LexicalSyntacticFeaturizer


* **Short**

  Creates lexical and syntactic features for a user message to support entity extraction.



* **Outputs**

  `sparse_features` for user messages



* **Requires**

  `tokens`



* **Type**

  Sparse featurizer



* **Description**

  Creates features for entity extraction.
  Moves with a sliding window over every token in the user message and creates features according to the
  configuration (see below). As a default configuration is present, you don't need to specify a configuration.



* **Configuration**

  You can configure what kind of lexical and syntactic features the featurizer should extract.
  The following features are available:

  ```
  ==============  ==========================================================================================
  Feature Name    Description
  ==============  ==========================================================================================
  BOS             Checks if the token is at the beginning of the sentence.
  EOS             Checks if the token is at the end of the sentence.
  low             Checks if the token is lower case.
  upper           Checks if the token is upper case.
  title           Checks if the token starts with an uppercase character and all remaining characters are
                  lowercased.
  digit           Checks if the token contains just digits.
  prefix5         Take the first five characters of the token.
  prefix2         Take the first two characters of the token.
  suffix5         Take the last five characters of the token.
  suffix3         Take the last three characters of the token.
  suffix2         Take the last two characters of the token.
  suffix1         Take the last character of the token.
  pos             Take the Part-of-Speech tag of the token (``SpacyTokenizer`` required).
  pos2            Take the first two characters of the Part-of-Speech tag of the token
                  (``SpacyTokenizer`` required).
  ==============  ==========================================================================================
  ```

  As the featurizer is moving over the tokens in a user message with a sliding window, you can define features for
  previous tokens, the current token, and the next tokens in the sliding window.
  You define the features as a [before, token, after] array.
  If you want to define features for the token before, the current token, and the token after,
  your features configuration would look like this:

  ```yaml-rasa
  pipeline:
  - name: LexicalSyntacticFeaturizer
    "features": [
      ["low", "title", "upper"],
      ["BOS", "EOS", "low", "upper", "title", "digit"],
      ["low", "title", "upper"],
    ]
  ```

  This configuration is also the default configuration.

  :::note
  If you want to make use of `pos` or `pos2` you need to add `SpacyTokenizer` to your pipeline.

  :::

## Intent Classifiers

Intent classifiers assign one of the intents defined in the domain file to incoming user messages.

### MitieIntentClassifier


* **Short**

  MITIE intent classifier (using a
  [text categorizer](https://github.com/mit-nlp/MITIE/blob/master/examples/python/text_categorizer_pure_model.py))



* **Outputs**

  `intent`



* **Requires**

  `tokens` for user message and [MitieNLP](./components.mdx#mitienlp)



* **Output-Example**

  ```json
  {
      "intent": {"name": "greet", "confidence": 0.98343}
  }
  ```



* **Description**

  This classifier uses MITIE to perform intent classification. The underlying classifier
  is using a multi-class linear SVM with a sparse linear kernel (see `train_text_categorizer_classifier` function at the
  [MITIE trainer code](https://github.com/mit-nlp/MITIE/blob/master/mitielib/src/text_categorizer_trainer.cpp)).

  :::note
  This classifier does not rely on any featurizer as it extracts features on its own.

  :::



* **Configuration**

  ```yaml-rasa
  pipeline:
  - name: "MitieIntentClassifier"
  ```


### LogisticRegressionClassifier

* **Short**

  Logistic regression intent classifier, using the [scikit-learn implementation](https://scikit-learn.org/stable/modules/generated/sklearn.linear_model.LogisticRegression.html).



* **Outputs**

  `intent` and `intent_ranking`



* **Requires** 

  Either `sparse_features` or `dense_features` need to be present. 



* **Output-Example** 

```json
{
    "intent": {"name": "greet", "confidence": 0.780},
    "intent_ranking": [
        {
            "confidence": 0.780,
            "name": "greet"
        },
        {
            "confidence": 0.140,
            "name": "goodbye"
        },
        {
            "confidence": 0.080,
            "name": "restaurant_search"
        }
    ]
}
```


* **Description**

  This classifier uses scikit-learn's logistic regression implementation to perform intent classification.
  It's able to use only sparse features, but will also pick up any dense features that are present. In general,
  DIET should yield higher accuracy results, but this classifier should train faster and may be used as
  a lightweight benchmark. Our implementation uses the base settings from scikit-learn, with the exception
  of the `class_weight` parameter where we assume the `"balanced"` setting.



* **Configuration**

An example configuration with all the defaults can be found below.

```yaml
pipeline:
- name: LogisticRegressionClassifier
  max_iter: 100
  solver: lbfgs
  tol: 0.0001
  random_state: 42
  ranking_length: 10
```

There configuration parameters are briefly explained below. 

- `max_iter`: Maximum number of iterations taken for the solvers to converge.
- `solver`: Solver to be used. For very small datasets you might consider `liblinear`.
- `tol`: Tolerance for stopping criteria of the optimizer.
- `random_state`: Used to shuffle the data before training.
- `ranking_length`: Number of top intents to report. Set to 0 to report all intents

More details on the parameters can be found on the [scikit-learn documentation page](https://scikit-learn.org/stable/modules/generated/sklearn.linear_model.LogisticRegression.html).



### SklearnIntentClassifier


* **Short**

  Sklearn intent classifier



* **Outputs**

  `intent` and `intent_ranking`



* **Requires**

  `dense_features` for user messages



* **Output-Example**

  ```json
  {
      "intent": {"name": "greet", "confidence": 0.7800},
      "intent_ranking": [
          {
              "confidence": 0.7800,
              "name": "greet"
          },
          {
              "confidence": 0.1400,
              "name": "goodbye"
          },
          {
              "confidence": 0.0800,
              "name": "restaurant_search"
          }
      ]
  }
  ```



* **Description**

  The sklearn intent classifier trains a linear SVM which gets optimized using a grid search. It also provides
  rankings of the labels that did not “win”. The `SklearnIntentClassifier` needs to be preceded by a dense
  featurizer in the pipeline. This dense featurizer creates the features used for the classification.
  For more information about the algorithm itself, take a look at the
  [GridSearchCV](https://scikit-learn.org/stable/modules/generated/sklearn.model_selection.GridSearchCV.html)
  documentation.



* **Configuration**

  During the training of the SVM a hyperparameter search is run to find the best parameter set.
  In the configuration you can specify the parameters that will get tried.

  ```yaml-rasa
  pipeline:
  - name: "SklearnIntentClassifier"
    # Specifies the list of regularization values to
    # cross-validate over for C-SVM.
    # This is used with the ``kernel`` hyperparameter in GridSearchCV.
    C: [1, 2, 5, 10, 20, 100]
    # Specifies the kernel to use with C-SVM.
    # This is used with the ``C`` hyperparameter in GridSearchCV.
    kernels: ["linear"]
    # Gamma parameter of the C-SVM.
    "gamma": [0.1]
    # We try to find a good number of cross folds to use during
    # intent training, this specifies the max number of folds.
    "max_cross_validation_folds": 5
    # Scoring function used for evaluating the hyper parameters.
    # This can be a name or a function.
    "scoring_function": "f1_weighted"
  ```


### KeywordIntentClassifier


* **Short**

  Simple keyword matching intent classifier, intended for small, short-term projects.



* **Outputs**

  `intent`



* **Requires**

  Nothing



* **Output-Example**

  ```json
  {
      "intent": {"name": "greet", "confidence": 1.0}
  }
  ```



* **Description**

  This classifier works by searching a message for keywords.
  The matching is case sensitive by default and searches only for exact matches of the keyword-string in the user
  message.
  The keywords for an intent are the examples of that intent in the NLU training data.
  This means the entire example is the keyword, not the individual words in the example.

  :::note
  This classifier is intended only for small projects or to get started. If
  you have few NLU training data, you can take a look at the recommended pipelines in
  [Tuning Your Model](./tuning-your-model.mdx).

  :::



* **Configuration**

  ```yaml-rasa
  pipeline:
  - name: "KeywordIntentClassifier"
    case_sensitive: True
  ```


### DIETClassifier


* **Short**

  Dual Intent Entity Transformer (DIET) used for intent classification and entity extraction



* **Outputs**

  `entities`, `intent` and `intent_ranking`



* **Requires**

  `dense_features` and/or `sparse_features` for user message and optionally the intent



* **Output-Example**

  ```json
  {
      "intent": {"name": "greet", "confidence": 0.7800},
      "intent_ranking": [
          {
              "confidence": 0.7800,
              "name": "greet"
          },
          {
              "confidence": 0.1400,
              "name": "goodbye"
          },
          {
              "confidence": 0.0800,
              "name": "restaurant_search"
          }
      ],
      "entities": [{
          "end": 53,
          "entity": "time",
          "start": 48,
          "value": "2017-04-10T00:00:00.000+02:00",
          "confidence": 1.0,
          "extractor": "DIETClassifier"
      }]
  }
  ```



* **Description**

  DIET (Dual Intent and Entity Transformer) is a multi-task architecture for intent classification and entity
  recognition. The architecture is based on a transformer which is shared for both tasks.
  A sequence of entity labels is predicted through a Conditional Random Field (CRF) tagging layer on top of the
  transformer output sequence corresponding to the input sequence of tokens.
  For the intent labels the transformer output for the complete utterance and intent labels are embedded into a
  single semantic vector space. We use the dot-product loss to maximize the similarity with the target label and
  minimize similarities with negative samples.

  DIET does not provide pre-trained word embeddings or pre-trained language models but it is able to use these features if
  they are added to the pipeline. If you want to learn more about the model, check out the
  [Algorithm Whiteboard](https://www.youtube.com/playlist?list=PL75e0qA87dlG-za8eLI6t0_Pbxafk-cxb) series on YouTube,
  where we explain the model architecture in detail.

  :::note
  If during prediction time a message contains **only** words unseen during training
  and no Out-Of-Vocabulary preprocessor was used, an empty intent `None` is predicted with confidence
  `0.0`. This might happen if you only use the [CountVectorsFeaturizer](./components.mdx#countvectorsfeaturizer) with a `word` analyzer
  as featurizer. If you use the `char_wb` analyzer, you should always get an intent with a confidence
  value `> 0.0`.

  :::

* **Configuration**

  If you want to use the `DIETClassifier` just for intent classification, set `entity_recognition` to `False`.
  If you want to do only entity recognition, set `intent_classification` to `False`.
  By default `DIETClassifier` does both, i.e. `entity_recognition` and `intent_classification` are set to
  `True`.

  You can define a number of hyperparameters to adapt the model.
  If you want to adapt your model, start by modifying the following parameters:

  * `epochs`:
    This parameter sets the number of times the algorithm will see the training data (default: `300`).
    One `epoch` is equals to one forward pass and one backward pass of all the training examples.
    Sometimes the model needs more epochs to properly learn.
    Sometimes more epochs don't influence the performance.
    The lower the number of epochs the faster the model is trained.

  * `hidden_layers_sizes`:
    This parameter allows you to define the number of feed forward layers and their output
    dimensions for user messages and intents (default: `text: [], label: []`).
    Every entry in the list corresponds to a feed forward layer.
    For example, if you set `text: [256, 128]`, we will add two feed forward layers in front of
    the transformer. The vectors of the input tokens (coming from the user message) will be passed on to those
    layers. The first layer will have an output dimension of 256 and the second layer will have an output
    dimension of 128. If an empty list is used (default behavior), no feed forward layer will be
    added.
    Make sure to use only positive integer values. Usually, numbers of power of two are used.
    Also, it is usual practice to have decreasing values in the list: next value is smaller or equal to the
    value before.

  * `embedding_dimension`:
    This parameter defines the output dimension of the embedding layers used inside the model (default: `20`).
    We are using multiple embeddings layers inside the model architecture.
    For example, the vector of the complete utterance and the intent is passed on to an embedding layer before
    they are compared and the loss is calculated.

  * `number_of_transformer_layers`:
    This parameter sets the number of transformer layers to use (default: `2`).
    The number of transformer layers corresponds to the transformer blocks to use for the model.

  * `transformer_size`:
    This parameter sets the number of units in the transformer (default: `256`).
    The vectors coming out of the transformers will have the given `transformer_size`.

  * `connection_density`:
    This parameter defines the fraction of kernel weights that are set to non zero values for all feed forward
    layers in the model (default: `0.2`). The value should be between 0 and 1. If you set `connection_density`
    to 1, no kernel weights will be set to 0, the layer acts as a standard feed forward layer. You should not
    set `connection_density` to 0 as this would result in all kernel weights being 0, i.e. the model is not able
    to learn.

  * `constrain_similarities`:
    This parameter when set to `True` applies a sigmoid cross entropy loss over all similarity terms.
    This helps in keeping similarities between input and negative labels to smaller values.
    This should help in better generalization of the model to real world test sets.

  * `model_confidence`:
    This parameter allows the user to configure how confidences are computed during inference. It can take only 
    one value as input which is `softmax`[^1]. In `softmax`, confidences are in the range `[0, 1]`. The computed 
    similarities are normalized with the `softmax` activation function.
    
[^1]: Note that `model_confidence: cosine`is deprecated in 2.3.4 (see [changelog](./changelog.mdx#234---2021-02-26))
    and cannot be specified in the config, however `model_confidence: cosine` will be used regardless of the config
    if `loss_type: margin` is specified. 

The above configuration parameters are the ones you should configure to fit your model to your data.
However, additional parameters exist that can be adapted.

<details><summary>More configurable parameters</summary>

```
+---------------------------------+------------------+--------------------------------------------------------------+
| Parameter                       | Default Value    | Description                                                  |
+=================================+==================+==============================================================+
| hidden_layers_sizes             | text: []         | Hidden layer sizes for layers before the embedding layers    |
|                                 | label: []        | for user messages and labels. The number of hidden layers is |
|                                 |                  | equal to the length of the corresponding list.               |
+---------------------------------+------------------+--------------------------------------------------------------+
| share_hidden_layers             | False            | Whether to share the hidden layer weights between user       |
|                                 |                  | messages and labels.                                         |
+---------------------------------+------------------+--------------------------------------------------------------+
| transformer_size                | 256              | Number of units in transformer.                              |
+---------------------------------+------------------+--------------------------------------------------------------+
| number_of_transformer_layers    | 2                | Number of transformer layers.                                |
+---------------------------------+------------------+--------------------------------------------------------------+
| number_of_attention_heads       | 4                | Number of attention heads in transformer.                    |
+---------------------------------+------------------+--------------------------------------------------------------+
| use_key_relative_attention      | False            | If 'True' use key relative embeddings in attention.          |
+---------------------------------+------------------+--------------------------------------------------------------+
| use_value_relative_attention    | False            | If 'True' use value relative embeddings in attention.        |
+---------------------------------+------------------+--------------------------------------------------------------+
| max_relative_position           | None             | Maximum position for relative embeddings.                    |
+---------------------------------+------------------+--------------------------------------------------------------+
| unidirectional_encoder          | False            | Use a unidirectional or bidirectional encoder.               |
+---------------------------------+------------------+--------------------------------------------------------------+
| batch_size                      | [64, 256]        | Initial and final value for batch sizes.                     |
|                                 |                  | Batch size will be linearly increased for each epoch.        |
|                                 |                  | If constant `batch_size` is required, pass an int, e.g. `8`. |
+---------------------------------+------------------+--------------------------------------------------------------+
| batch_strategy                  | "balanced"       | Strategy used when creating batches.                         |
|                                 |                  | Can be either 'sequence' or 'balanced'.                      |
+---------------------------------+------------------+--------------------------------------------------------------+
| epochs                          | 300              | Number of epochs to train.                                   |
+---------------------------------+------------------+--------------------------------------------------------------+
| random_seed                     | None             | Set random seed to any 'int' to get reproducible results.    |
+---------------------------------+------------------+--------------------------------------------------------------+
| learning_rate                   | 0.001            | Initial learning rate for the optimizer.                     |
+---------------------------------+------------------+--------------------------------------------------------------+
| embedding_dimension             | 20               | Dimension size of embedding vectors.                         |
+---------------------------------+------------------+--------------------------------------------------------------+
| dense_dimension                 | text: 128        | Dense dimension for sparse features to use.                  |
|                                 | label: 20        |                                                              |
+---------------------------------+------------------+--------------------------------------------------------------+
| concat_dimension                | text: 128        | Concat dimension for sequence and sentence features.         |
|                                 | label: 20        |                                                              |
+---------------------------------+------------------+--------------------------------------------------------------+
| number_of_negative_examples     | 20               | The number of incorrect labels. The algorithm will minimize  |
|                                 |                  | their similarity to the user input during training.          |
+---------------------------------+------------------+--------------------------------------------------------------+
| similarity_type                 | "auto"           | Type of similarity measure to use, either 'auto' or 'cosine' |
|                                 |                  | or 'inner'.                                                  |
+---------------------------------+------------------+--------------------------------------------------------------+
| loss_type                       | "cross_entropy"  | The type of the loss function, either 'cross_entropy'        |
|                                 |                  | or 'margin'. If type 'margin' is specified,                  |
|                                 |                  | "model_confidence=cosine" will be used which is deprecated   |
|                                 |                  | as of 2.3.4. See footnote (1).                               |
+---------------------------------+------------------+--------------------------------------------------------------+
| ranking_length                  | 10               | Number of top intents to report. Set to 0 to report all      |
|                                 |                  | intents.                                                     |
+---------------------------------+------------------+--------------------------------------------------------------+
| renormalize_confidences         | False            | Normalize the reported top intents. Applicable only with loss|
|                                 |                  | type 'cross_entropy' and 'softmax' confidences.              |
+---------------------------------+------------------+--------------------------------------------------------------+
| maximum_positive_similarity     | 0.8              | Indicates how similar the algorithm should try to make       |
|                                 |                  | embedding vectors for correct labels.                        |
|                                 |                  | Should be 0.0 < ... < 1.0 for 'cosine' similarity type.      |
+---------------------------------+------------------+--------------------------------------------------------------+
| maximum_negative_similarity     | -0.4             | Maximum negative similarity for incorrect labels.            |
|                                 |                  | Should be -1.0 < ... < 1.0 for 'cosine' similarity type.     |
+---------------------------------+------------------+--------------------------------------------------------------+
| use_maximum_negative_similarity | True             | If 'True' the algorithm only minimizes maximum similarity    |
|                                 |                  | over incorrect intent labels, used only if 'loss_type' is    |
|                                 |                  | set to 'margin'.                                             |
+---------------------------------+------------------+--------------------------------------------------------------+
| scale_loss                      | False            | Scale loss inverse proportionally to confidence of correct   |
|                                 |                  | prediction.                                                  |
+---------------------------------+------------------+--------------------------------------------------------------+
| regularization_constant         | 0.002            | The scale of regularization.                                 |
+---------------------------------+------------------+--------------------------------------------------------------+
| negative_margin_scale           | 0.8              | The scale of how important it is to minimize the maximum     |
|                                 |                  | similarity between embeddings of different labels.           |
+---------------------------------+------------------+--------------------------------------------------------------+
| connection_density              | 0.2              | Connection density of the weights in dense layers.           |
|                                 |                  | Value should be between 0 and 1.                             |
+---------------------------------+------------------+--------------------------------------------------------------+
| drop_rate                       | 0.2              | Dropout rate for encoder. Value should be between 0 and 1.   |
|                                 |                  | The higher the value the higher the regularization effect.   |
+---------------------------------+------------------+--------------------------------------------------------------+
| drop_rate_attention             | 0.0              | Dropout rate for attention. Value should be between 0 and 1. |
|                                 |                  | The higher the value the higher the regularization effect.   |
+---------------------------------+------------------+--------------------------------------------------------------+
| use_sparse_input_dropout        | True             | If 'True' apply dropout to sparse input tensors.             |
+---------------------------------+------------------+--------------------------------------------------------------+
| use_dense_input_dropout         | True             | If 'True' apply dropout to dense input tensors.              |
+---------------------------------+------------------+--------------------------------------------------------------+
| evaluate_every_number_of_epochs | 20               | How often to calculate validation accuracy.                  |
|                                 |                  | Set to '-1' to evaluate just once at the end of training.    |
+---------------------------------+------------------+--------------------------------------------------------------+
| evaluate_on_number_of_examples  | 0                | How many examples to use for hold out validation set.        |
|                                 |                  | Large values may hurt performance, e.g. model accuracy.      |
+---------------------------------+------------------+--------------------------------------------------------------+
| intent_classification           | True             | If 'True' intent classification is trained and intents are   |
|                                 |                  | predicted.                                                   |
+---------------------------------+------------------+--------------------------------------------------------------+
| entity_recognition              | True             | If 'True' entity recognition is trained and entities are     |
|                                 |                  | extracted.                                                   |
+---------------------------------+------------------+--------------------------------------------------------------+
| use_masked_language_model       | False            | If 'True' random tokens of the input message will be masked  |
|                                 |                  | and the model has to predict those tokens. It acts like a    |
|                                 |                  | regularizer and should help to learn a better contextual     |
|                                 |                  | representation of the input.                                 |
+---------------------------------+------------------+--------------------------------------------------------------+
| tensorboard_log_directory       | None             | If you want to use tensorboard to visualize training         |
|                                 |                  | metrics, set this option to a valid output directory. You    |
|                                 |                  | can view the training metrics after training in tensorboard  |
|                                 |                  | via 'tensorboard --logdir <path-to-given-directory>'.        |
+---------------------------------+------------------+--------------------------------------------------------------+
| tensorboard_log_level           | "epoch"          | Define when training metrics for tensorboard should be       |
|                                 |                  | logged. Either after every epoch ('epoch') or for every      |
|                                 |                  | training step ('batch').                                 |
+---------------------------------+------------------+--------------------------------------------------------------+
| featurizers                     | []               | List of featurizer names (alias names). Only features        |
|                                 |                  | coming from the listed names are used. If list is empty      |
|                                 |                  | all available features are used.                             |
+---------------------------------+------------------+--------------------------------------------------------------+
| checkpoint_model                | False            | Save the best performing model during training. Models are   |
|                                 |                  | stored to the location specified by `--out`. Only the one    |
|                                 |                  | best model will be saved.                                    |
|                                 |                  | Requires `evaluate_on_number_of_examples > 0` and            |
|                                 |                  | `evaluate_every_number_of_epochs > 0`                        |
+---------------------------------+------------------+--------------------------------------------------------------+
| split_entities_by_comma         | True             | Splits a list of extracted entities by comma to treat each   |
|                                 |                  | one of them as a single entity. Can either be `True`/`False` |
|                                 |                  | globally, or set per entity type, such as:                   |
|                                 |                  | ```                                                          |
|                                 |                  | ...                                                          |
|                                 |                  | - name: DIETClassifier                                       |
|                                 |                  |   split_entities_by_comma:                                   |
|                                 |                  |     address: True                                            |
|                                 |                  |     ...                                                      |
|                                 |                  | ...                                                          |
|                                 |                  | ```                                                          |
+---------------------------------+------------------+--------------------------------------------------------------+
| constrain_similarities          | False            | If `True`, applies sigmoid on all similarity terms and adds  |
|                                 |                  | it to the loss function to ensure that similarity values are |
|                                 |                  | approximately bounded. Used only if `loss_type=cross_entropy`|
+---------------------------------+------------------+--------------------------------------------------------------+
| model_confidence                | "softmax"        | Affects how model's confidence for each intent               |
|                                 |                  | is computed. Currently, only one value is supported:         |
|                                 |                  | 1. `softmax` - Similarities between input and intent         |
|                                 |                  | embeddings are post-processed with a softmax function,       |
|                                 |                  | as a result of which confidence for all intents sum up to 1. |
|                                 |                  | This parameter does not affect the confidence for entity     |
|                                 |                  | prediction.                                                  |
+---------------------------------+------------------+--------------------------------------------------------------+
```

:::note
Parameter `maximum_negative_similarity` is set to a negative value to mimic the original
starspace algorithm in the case `maximum_negative_similarity = maximum_positive_similarity`
and `use_maximum_negative_similarity = False`.
See [starspace paper](https://arxiv.org/abs/1709.03856) for details.

:::

</details>

### FallbackClassifier

* **Short**

  Classifies a message with the intent `nlu_fallback` if the NLU intent classification
  scores are ambiguous. The confidence is set to be the same as the `fallback threshold`.

* **Outputs**

  `entities`, `intent` and `intent_ranking`

* **Requires**

  `intent` and `intent_ranking` output from a previous intent classifier

* **Output-Example**

    ```json

        {
            "intent": {"name": "nlu_fallback", "confidence": 0.7183846840434321},
            "intent_ranking": [
                {
                    "confidence": 0.7183846840434321,
                    "name": "nlu_fallback"
                },
                {
                    "confidence": 0.28161531595656784,
                    "name": "restaurant_search"
                }
            ],
            "entities": [{
                "end": 53,
                "entity": "time",
                "start": 48,
                "value": "2017-04-10T00:00:00.000+02:00",
                "confidence": 1.0,
                "extractor": "DIETClassifier"
            }]
        }
    ```

* **Description**

    The `FallbackClassifier` classifies a user message with the intent `nlu_fallback`
    in case the previous intent classifier wasn't
    able to classify an intent with a confidence greater or equal than the `threshold`
    of the `FallbackClassifier`. It can also predict the fallback intent in the
    case when the confidence scores of the two top ranked intents are closer than the the
    `ambiguity_threshold`.

    You can use the `FallbackClassifier` to implement a
    [Fallback Action](./fallback-handoff.mdx#fallbacks) which handles message with uncertain
    NLU predictions.

    ```yaml-rasa
    rules:

    - rule: Ask the user to rephrase in case of low NLU confidence
      steps:
      - intent: nlu_fallback
      - action: utter_please_rephrase
    ```
* **Configuration**

    The `FallbackClassifier` will only add its prediction for the `nlu_fallback`
    intent in case no other intent was predicted with a confidence greater or equal
    than `threshold`.

    - `threshold`:
      This parameter sets the threshold for predicting the `nlu_fallback` intent.
      If no intent predicted by a previous
      intent classifier has a confidence
      level greater or equal than `threshold` the `FallbackClassifier` will add
      a prediction of the `nlu_fallback` intent with a confidence `1.0`.
    - `ambiguity_threshold`: If you configure an `ambiguity_threshold`, the
      `FallbackClassifier` will also predict the `nlu_fallback` intent in case
      the difference of the confidence scores for the two highest ranked intents is
      smaller than the `ambiguity_threshold`.


## Entity Extractors

Entity extractors extract entities, such as person names or locations, from the user message.

:::note
  If you use multiple entity extractors, we advise that each extractor targets an exclusive
  set of entity types. For example, use [Duckling](components.mdx#ducklingentityextractor) to extract dates and times, and
  [DIETClassifier](components.mdx#dietclassifier-1) to extract person names. Otherwise, if multiple extractors
  target the same entity types, it is very likely that entities will be extracted multiple times.

  For example, if you use two or more general purpose extractors like [MitieEntityExtractor](components.mdx#mitieentityextractor),
  [DIETClassifier](components.mdx#dietclassifier-1), or [CRFEntityExtractor](components.mdx#crfentityextractor),
  the entity types in your training data will be found and
  extracted by all of them. If the [slots](domain.mdx#slots) you are filling with your entity types are of type `text`,
  then the last extractor in your pipeline will win. If the slot is of type `list`, then all results
  will be added to the list, including duplicates.

  Another, less obvious case of duplicate/overlapping extraction can happen even if extractors focus on different
  entity types. Imagine a food delivery bot and a user message like `I would like to order the Monday special`.
  Hypothetically, if your time extractor's performance isn't very good, it might extract `Monday` here as a time for the order,
  and your other extractor might extract `Monday special` as the meal.
  If you struggle with overlapping entities of this sort, it might make sense to add additional training data
  to improve your extractor. If that does not suffice, you can add a
  [custom component](components.mdx#custom-components) that resolves conflicts in entity
  extraction according to your own logic.
:::
### MitieEntityExtractor


* **Short**

  MITIE entity extraction (using a [MITIE NER trainer](https://github.com/mit-nlp/MITIE/blob/master/mitielib/src/ner_trainer.cpp))



* **Outputs**

  `entities`



* **Requires**

  [MitieNLP](./components.mdx#mitienlp) and `tokens`



* **Output-Example**

  ```json
  {
      "entities": [{
          "value": "New York City",
          "start": 20,
          "end": 33,
          "confidence": null,
          "entity": "city",
          "extractor": "MitieEntityExtractor"
      }]
  }
  ```



* **Description**

  `MitieEntityExtractor` uses the MITIE entity extraction to find entities in a message. The underlying classifier
  is using a multi class linear SVM with a sparse linear kernel and custom features.
  The MITIE component does not provide entity confidence values.

  :::note
  This entity extractor does not rely on any featurizer as it extracts features on its own.

  :::



* **Configuration**

  ```yaml-rasa
  pipeline:
  - name: "MitieEntityExtractor"
  ```


### SpacyEntityExtractor


* **Short**

  spaCy entity extraction



* **Outputs**

  `entities`



* **Requires**

  [SpacyNLP](./components.mdx#spacynlp)



* **Output-Example**

  ```json
  {
      "entities": [{
          "value": "New York City",
          "start": 20,
          "end": 33,
          "confidence": null,
          "entity": "city",
          "extractor": "SpacyEntityExtractor"
      }]
  }
  ```



* **Description**

  Using spaCy this component predicts the entities of a message. spaCy uses a statistical BILOU transition model.
  As of now, this component can only use the spaCy builtin entity extraction models and can not be retrained.
  This extractor does not provide any confidence scores.

  You can test out spaCy's entity extraction models in this [interactive demo](https://explosion.ai/demos/displacy-ent).
  Note that some spaCy models are highly case-sensitive.

:::note
The `SpacyEntityExtractor` extractor does not provide a `confidence` level and will always return `null`.

:::

* **Configuration**

  Configure which dimensions, i.e. entity types, the spaCy component
  should extract. A full list of available dimensions can be found in
  the [spaCy documentation](https://spacy.io/api/annotation#section-named-entities).
  Leaving the dimensions option unspecified will extract all available dimensions.

  ```yaml-rasa
  pipeline:
  - name: "SpacyEntityExtractor"
    # dimensions to extract
    dimensions: ["PERSON", "LOC", "ORG", "PRODUCT"]
  ```


### CRFEntityExtractor


* **Short**

  Conditional random field (CRF) entity extraction



* **Outputs**

  `entities`



* **Requires**

  `tokens` and `dense_features` (optional)



* **Output-Example**

  ```json
  {
      "entities": [{
          "value": "New York City",
          "start": 20,
          "end": 33,
          "entity": "city",
          "confidence": 0.874,
          "extractor": "CRFEntityExtractor"
      }]
  }
  ```



* **Description**

  This component implements a conditional random fields (CRF) to do named entity recognition.
  CRFs can be thought of as an undirected Markov chain where the time steps are words
  and the states are entity classes. Features of the words (capitalization, POS tagging,
  etc.) give probabilities to certain entity classes, as are transitions between
  neighbouring entity tags: the most likely set of tags is then calculated and returned.


  If you want to pass custom features, such as pre-trained word embeddings, to `CRFEntityExtractor`, you can
  add any dense featurizer to the pipeline before the `CRFEntityExtractor` and subsequently configure
  `CRFEntityExtractor` to make use of the dense features by adding `"text_dense_feature"` to its feature configuration.
  `CRFEntityExtractor` automatically finds the additional dense features and checks if the dense features are an
  iterable of `len(tokens)`, where each entry is a vector.
  A warning will be shown in case the check fails.
  However, `CRFEntityExtractor` will continue to train just without the additional custom features.
  In case dense features are present, `CRFEntityExtractor` will pass the dense features to `sklearn_crfsuite`
  and use them for training.



* **Configuration**

  `CRFEntityExtractor` has a list of default features to use.
  However, you can overwrite the default configuration.
  The following features are available:

  ```
  ===================  ==========================================================================================
  Feature Name         Description
  ===================  ==========================================================================================
  low                  word identity - use the lower-cased token as a feature.
  upper                Checks if the token is upper case.
  title                Checks if the token starts with an uppercase character and all remaining characters are
                       lowercased.
  digit                Checks if the token contains just digits.
  prefix5              Take the first five characters of the token.
  prefix2              Take the first two characters of the token.
  suffix5              Take the last five characters of the token.
  suffix3              Take the last three characters of the token.
  suffix2              Take the last two characters of the token.
  suffix1              Take the last character of the token.
  pos                  Take the Part-of-Speech tag of the token (``SpacyTokenizer`` required).
  pos2                 Take the first two characters of the Part-of-Speech tag of the token
                       (``SpacyTokenizer`` required).
  pattern              Take the patterns defined by ``RegexFeaturizer``.
  bias                 Add an additional "bias" feature to the list of features.
  text_dense_features  Adds additional features from a dense featurizer.
  ===================  ==========================================================================================
  ```

  As the featurizer is moving over the tokens in a user message with a sliding window, you can define features for
  previous tokens, the current token, and the next tokens in the sliding window.
  You define the features as [before, token, after] array.

  Additional you can set a flag to determine whether to use the BILOU tagging schema or not.

  * `BILOU_flag` determines whether to use BILOU tagging or not. Default `True`.

  ```yaml-rasa
  pipeline:
  - name: "CRFEntityExtractor"
    # BILOU_flag determines whether to use BILOU tagging or not.
    "BILOU_flag": True
    # features to extract in the sliding window
    "features": [
      ["low", "title", "upper"],
      [
        "bias",
        "low",
        "prefix5",
        "prefix2",
        "suffix5",
        "suffix3",
        "suffix2",
        "upper",
        "title",
        "digit",
        "pattern",
        "text_dense_features"
      ],
      ["low", "title", "upper"],
    ]
    # The maximum number of iterations for optimization algorithms.
    "max_iterations": 50
    # weight of the L1 regularization
    "L1_c": 0.1
    # weight of the L2 regularization
    "L2_c": 0.1
    # Name of dense featurizers to use.
    # If list is empty all available dense features are used.
    "featurizers": []
    # Indicated whether a list of extracted entities should be split into individual entities for a given entity type
    "split_entities_by_comma":
        address: False
        email: True
  ```

  :::note
  If POS features are used (`pos` or `pos2`), you need to have `SpacyTokenizer` in your pipeline.

  :::

  :::note
  If `pattern` features are used, you need to have `RegexFeaturizer` in your pipeline.

  :::

  :::note
  If `text_dense_features` features are used, you need to have a dense featurizer (e.g. `LanguageModelFeaturizer`) in
  your pipeline.

  :::

### DucklingEntityExtractor


* **Short**

  Duckling lets you extract common entities like dates,
  amounts of money, distances, and others in a number of languages.



* **Outputs**

  `entities`



* **Requires**

  Nothing



* **Output-Example**

  ```json
  {
      "entities": [{
          "end": 53,
          "entity": "time",
          "start": 48,
          "value": "2017-04-10T00:00:00.000+02:00",
          "confidence": 1.0,
          "extractor": "DucklingEntityExtractor"
      }]
  }
  ```



* **Description**

  To use this component you need to run a duckling server. The easiest
  option is to spin up a docker container using
  `docker run -p 8000:8000 rasa/duckling`.

  Alternatively, you can [install duckling directly on your
  machine](https://github.com/facebook/duckling#quickstart) and start the server.

  Duckling allows to recognize dates, numbers, distances and other structured entities
  and normalizes them.
  Please be aware that duckling tries to extract as many entity types as possible without
  providing a ranking. For example, if you specify both `number` and `time` as dimensions
  for the duckling component, the component will extract two entities: `10` as a number and
  `in 10 minutes` as a time from the text `I will be there in 10 minutes`. In such a
  situation, your application would have to decide which entity type is be the correct one.
  The extractor will always return 1.0 as a confidence, as it is a rule
  based system.

  The list of supported languages can be found in the
  [Duckling GitHub repository](https://github.com/facebook/duckling/tree/master/Duckling/Dimensions).



* **Configuration**

  Configure which dimensions, i.e. entity types, the duckling component
  should extract. A full list of available dimensions can be found in
<<<<<<< HEAD
  the [duckling documentation](https://github.com/facebook/duckling).
=======
  the [duckling project readme](https://github.com/facebook/duckling).
>>>>>>> c3547921
  Leaving the dimensions option unspecified will extract all available dimensions.

  ```yaml-rasa
  pipeline:
  - name: "DucklingEntityExtractor"
    # url of the running duckling server
    url: "http://localhost:8000"
    # dimensions to extract
    dimensions: ["time", "number", "amount-of-money", "distance"]
    # allows you to configure the locale, by default the language is
    # used
    locale: "de_DE"
    # if not set the default timezone of Duckling is going to be used
    # needed to calculate dates from relative expressions like "tomorrow"
    timezone: "Europe/Berlin"
    # Timeout for receiving response from http url of the running duckling server
    # if not set the default timeout of duckling http url is set to 3 seconds.
    timeout : 3
  ```


### DIETClassifier


* **Short**

  Dual Intent Entity Transformer (DIET) used for intent classification and entity extraction



* **Description**

  You can find the detailed description of the [DIETClassifier](./components.mdx#dietclassifier) under the section
  Intent Classifiers.


### RegexEntityExtractor

* **Short**

  Extracts entities using the lookup tables and/or regexes defined in the training data


* **Outputs**

  `entities`


* **Requires**

  Nothing


* **Description**

  This component extract entities using the [lookup tables](nlu-training-data.mdx#lookup-tables) and [regexes](nlu-training-data.mdx#regular-expressions-for-entity-extraction) defined in the training data.
  The component checks if the user message contains an entry of one of the lookup tables or matches one of the
  regexes. If a match is found, the value is extracted as entity.

  This component only uses those regex features that have a name equal to one of the entities defined in the
  training data. Make sure to annotate at least one example per entity.

  :::note
  When you use this extractor in combination with [MitieEntityExtractor](components.mdx#mitieentityextractor),
  [CRFEntityExtractor](components.mdx#crfentityextractor), or [DIETClassifier](components.mdx#dietclassifier-1) it can
  lead to multiple extraction of entities. Especially if many training sentences have entity annotations for
  the entity types for which you also have defined regexes. See the big info box at the start of the
  [entity extractor section](components.mdx#entity-extractors) for more info on multiple extraction.

  In the case where you seem to need both this RegexEntityExtractor and another of the aforementioned
  statistical extractors, we advise you to consider one of the following two options.

  Option 1 is advisable when you have exclusive entity types for each type of extractor. To make the
  sure the extractors don't interfere with one another annotate only one example sentence for each
  regex/lookup entity type, but not more.

  Option 2 is useful when you want to use regexes matches as additional signal for your statistical extractor,
  but you don't have separate entity types. In this case you will want to 1) add the
  [RegexFeaturizer](components.mdx#regexfeaturizer) before the extractors in your pipeline 2)
  annotate all your entity examples in the training data and 3) remove the RegexEntityExtractor from your pipeline.
  This way, your statistical extractors will receive additional signal about the presence of regex matches
  and will be able to statistically determine when to rely on these matches and when not to.
  :::


* **Configuration**

  Make the entity extractor case sensitive by adding the `case_sensitive: True` option, the default being
  `case_sensitive: False`.

  To correctly process languages such as Chinese that don't use whitespace for word separation,
  the user needs to add the `use_word_boundaries: False` option, the default being `use_word_boundaries: True`.

  ```yaml-rasa
      pipeline:
      - name: RegexEntityExtractor
        # text will be processed with case insensitive as default
        case_sensitive: False
        # use lookup tables to extract entities
        use_lookup_tables: True
        # use regexes to extract entities
        use_regexes: True
        # use match word boundaries for lookup table
        use_word_boundaries: True
  ```


### EntitySynonymMapper


* **Short**

  Maps synonymous entity values to the same value.



* **Outputs**

  Modifies existing entities that previous entity extraction components found.



* **Requires**

  An extractor from [Entity Extractors](./components.mdx)



* **Description**

  If the training data contains defined synonyms, this component will make sure that detected entity values will
  be mapped to the same value. For example, if your training data contains the following examples:

  ```json
  [
      {
        "text": "I moved to New York City",
        "intent": "inform_relocation",
        "entities": [{
          "value": "nyc",
          "start": 11,
          "end": 24,
          "entity": "city",
        }]
      },
      {
        "text": "I got a new flat in NYC.",
        "intent": "inform_relocation",
        "entities": [{
          "value": "nyc",
          "start": 20,
          "end": 23,
          "entity": "city",
        }]
      }
  ]
  ```

  This component will allow you to map the entities `New York City` and `NYC` to `nyc`. The entity
  extraction will return `nyc` even though the message contains `NYC`. When this component changes an
  existing entity, it appends itself to the processor list of this entity.



* **Configuration**

  ```yaml-rasa
  pipeline:
  - name: "EntitySynonymMapper"
  ```

  :::note
  When using the `EntitySynonymMapper` as part of an NLU pipeline, it will need to be placed
  below any entity extractors in the configuration file.

  :::


  ## Combined Intent Classifiers and Entity Extractors

  ### DIETClassifier


  * **Short**

    Dual Intent Entity Transformer (DIET) used for intent classification and entity extraction



  * **Outputs**

    `entities`, `intent` and `intent_ranking`



  * **Requires**

    `dense_features` and/or `sparse_features` for user message and optionally the intent



  * **Output-Example**

    ```json
    {
        "intent": {"name": "greet", "confidence": 0.7800},
        "intent_ranking": [
            {
                "confidence": 0.7800,
                "name": "greet"
            },
            {
                "confidence": 0.1400,
                "name": "goodbye"
            },
            {
                "confidence": 0.0800,
                "name": "restaurant_search"
            }
        ],
        "entities": [{
            "end": 53,
            "entity": "time",
            "start": 48,
            "value": "2017-04-10T00:00:00.000+02:00",
            "confidence": 1.0,
            "extractor": "DIETClassifier"
        }]
    }
    ```



  * **Description**

    DIET (Dual Intent and Entity Transformer) is a multi-task architecture for intent classification and entity
    recognition. The architecture is based on a transformer which is shared for both tasks.
    A sequence of entity labels is predicted through a Conditional Random Field (CRF) tagging layer on top of the
    transformer output sequence corresponding to the input sequence of tokens.
    For the intent labels the transformer output for the complete utterance and intent labels are embedded into a
    single semantic vector space. We use the dot-product loss to maximize the similarity with the target label and
    minimize similarities with negative samples.

    If you want to learn more about the model, check out the
    [Algorithm Whiteboard](https://www.youtube.com/playlist?list=PL75e0qA87dlG-za8eLI6t0_Pbxafk-cxb) series on YouTube,
    where we explain the model architecture in detail.

    :::note
    If during prediction time a message contains **only** words unseen during training
    and no Out-Of-Vocabulary preprocessor was used, an empty intent `None` is predicted with confidence
    `0.0`. This might happen if you only use the [CountVectorsFeaturizer](./components.mdx#countvectorsfeaturizer) with a `word` analyzer
    as featurizer. If you use the `char_wb` analyzer, you should always get an intent with a confidence
    value `> 0.0`.

    :::



  * **Configuration**

    If you want to use the `DIETClassifier` just for intent classification, set `entity_recognition` to `False`.
    If you want to do only entity recognition, set `intent_classification` to `False`.
    By default `DIETClassifier` does both, i.e. `entity_recognition` and `intent_classification` are set to
    `True`.

    You can define a number of hyperparameters to adapt the model.
    If you want to adapt your model, start by modifying the following parameters:

    * `epochs`:
      This parameter sets the number of times the algorithm will see the training data (default: `300`).
      One `epoch` is equals to one forward pass and one backward pass of all the training examples.
      Sometimes the model needs more epochs to properly learn.
      Sometimes more epochs don't influence the performance.
      The lower the number of epochs the faster the model is trained.

    * `hidden_layers_sizes`:
      This parameter allows you to define the number of feed forward layers and their output
      dimensions for user messages and intents (default: `text: [], label: []`).
      Every entry in the list corresponds to a feed forward layer.
      For example, if you set `text: [256, 128]`, we will add two feed forward layers in front of
      the transformer. The vectors of the input tokens (coming from the user message) will be passed on to those
      layers. The first layer will have an output dimension of 256 and the second layer will have an output
      dimension of 128. If an empty list is used (default behavior), no feed forward layer will be
      added.
      Make sure to use only positive integer values. Usually, numbers of power of two are used.
      Also, it is usual practice to have decreasing values in the list: next value is smaller or equal to the
      value before.

    * `embedding_dimension`:
      This parameter defines the output dimension of the embedding layers used inside the model (default: `20`).
      We are using multiple embeddings layers inside the model architecture.
      For example, the vector of the complete utterance and the intent is passed on to an embedding layer before
      they are compared and the loss is calculated.

    * `number_of_transformer_layers`:
      This parameter sets the number of transformer layers to use (default: `2`).
      The number of transformer layers corresponds to the transformer blocks to use for the model.

    * `transformer_size`:
      This parameter sets the number of units in the transformer (default: `256`).
      The vectors coming out of the transformers will have the given `transformer_size`.

    * `connection_density`:
      This parameter defines the fraction of kernel weights that are set to non zero values for all feed forward
      layers in the model (default: `0.2`). The value should be between 0 and 1. If you set `connection_density`
      to 1, no kernel weights will be set to 0, the layer acts as a standard feed forward layer. You should not
      set `connection_density` to 0 as this would result in all kernel weights being 0, i.e. the model is not able
      to learn.

    * `BILOU_flag`:
      This parameter determines whether to use BILOU tagging or not. Default `True`.

  The above configuration parameters are the ones you should configure to fit your model to your data.
  However, additional parameters exist that can be adapted.

  <details><summary>More configurable parameters</summary>

  ```
  +---------------------------------+------------------+--------------------------------------------------------------+
  | Parameter                       | Default Value    | Description                                                  |
  +=================================+==================+==============================================================+
  | hidden_layers_sizes             | text: []         | Hidden layer sizes for layers before the embedding layers    |
  |                                 | label: []        | for user messages and labels. The number of hidden layers is |
  |                                 |                  | equal to the length of the corresponding.                    |
  +---------------------------------+------------------+--------------------------------------------------------------+
  | share_hidden_layers             | False            | Whether to share the hidden layer weights between user       |
  |                                 |                  | messages and labels.                                         |
  +---------------------------------+------------------+--------------------------------------------------------------+
  | transformer_size                | 256              | Number of units in transformer.                              |
  +---------------------------------+------------------+--------------------------------------------------------------+
  | number_of_transformer_layers    | 2                | Number of transformer layers.                                |
  +---------------------------------+------------------+--------------------------------------------------------------+
  | number_of_attention_heads       | 4                | Number of attention heads in transformer.                    |
  +---------------------------------+------------------+--------------------------------------------------------------+
  | use_key_relative_attention      | False            | If 'True' use key relative embeddings in attention.          |
  +---------------------------------+------------------+--------------------------------------------------------------+
  | use_value_relative_attention    | False            | If 'True' use value relative embeddings in attention.        |
  +---------------------------------+------------------+--------------------------------------------------------------+
  | max_relative_position           | None             | Maximum position for relative embeddings.                    |
  +---------------------------------+------------------+--------------------------------------------------------------+
  | unidirectional_encoder          | False            | Use a unidirectional or bidirectional encoder.               |
  +---------------------------------+------------------+--------------------------------------------------------------+
  | batch_size                      | [64, 256]        | Initial and final value for batch sizes.                     |
  |                                 |                  | Batch size will be linearly increased for each epoch.        |
  |                                 |                  | If constant `batch_size` is required, pass an int, e.g. `8`. |
  +---------------------------------+------------------+--------------------------------------------------------------+
  | batch_strategy                  | "balanced"       | Strategy used when creating batches.                         |
  |                                 |                  | Can be either 'sequence' or 'balanced'.                      |
  +---------------------------------+------------------+--------------------------------------------------------------+
  | epochs                          | 300              | Number of epochs to train.                                   |
  +---------------------------------+------------------+--------------------------------------------------------------+
  | random_seed                     | None             | Set random seed to any 'int' to get reproducible results.    |
  +---------------------------------+------------------+--------------------------------------------------------------+
  | learning_rate                   | 0.001            | Initial learning rate for the optimizer.                     |
  +---------------------------------+------------------+--------------------------------------------------------------+
  | embedding_dimension             | 20               | Dimension size of embedding vectors.                         |
  +---------------------------------+------------------+--------------------------------------------------------------+
  | dense_dimension                 | text: 128        | Dense dimension for sparse features to use if no dense       |
  |                                 | label: 20        | features are present.                                        |
  +---------------------------------+------------------+--------------------------------------------------------------+
  | concat_dimension                | text: 128        | Concat dimension for sequence and sentence features.         |
  |                                 | label: 20        |                                                              |
  +---------------------------------+------------------+--------------------------------------------------------------+
  | number_of_negative_examples     | 20               | The number of incorrect labels. The algorithm will minimize  |
  |                                 |                  | their similarity to the user input during training.          |
  +---------------------------------+------------------+--------------------------------------------------------------+
  | similarity_type                 | "auto"           | Type of similarity measure to use, either 'auto' or 'cosine' |
  |                                 |                  | or 'inner'.                                                  |
  +---------------------------------+------------------+--------------------------------------------------------------+
  | loss_type                       | "cross_entropy"  | The type of the loss function, either 'cross_entropy'        |
  |                                 |                  | or 'margin'. Type 'margin' is only compatible with           |
  |                                 |                  | "model_confidence=cosine",                                   |
  |                                 |                  | which is deprecated (see changelog for 2.3.4).               |
  +---------------------------------+------------------+--------------------------------------------------------------+
  | ranking_length                  | 10               | Number of top intents  to report. Set to 0 to report all     |
  |                                 |                  | intents.                                                     |
  +---------------------------------+------------------+--------------------------------------------------------------+
  | renormalize_confidences         | False            | Normalize the reported top intents. Applicable only with loss|
  |                                 |                  | type 'cross_entropy' and 'softmax' confidences.              |
  +---------------------------------+------------------+--------------------------------------------------------------+
  | maximum_positive_similarity     | 0.8              | Indicates how similar the algorithm should try to make       |
  |                                 |                  | embedding vectors for correct labels.                        |
  |                                 |                  | Should be 0.0 < ... < 1.0 for 'cosine' similarity type.      |
  +---------------------------------+------------------+--------------------------------------------------------------+
  | maximum_negative_similarity     | -0.4             | Maximum negative similarity for incorrect labels.            |
  |                                 |                  | Should be -1.0 < ... < 1.0 for 'cosine' similarity type.     |
  +---------------------------------+------------------+--------------------------------------------------------------+
  | use_maximum_negative_similarity | True             | If 'True' the algorithm only minimizes maximum similarity    |
  |                                 |                  | over incorrect intent labels, used only if 'loss_type' is    |
  |                                 |                  | set to 'margin'.                                             |
  +---------------------------------+------------------+--------------------------------------------------------------+
  | scale_loss                      | False            | Scale loss inverse proportionally to confidence of correct   |
  |                                 |                  | prediction.                                                  |
  +---------------------------------+------------------+--------------------------------------------------------------+
  | regularization_constant         | 0.002            | The scale of regularization.                                 |
  +---------------------------------+------------------+--------------------------------------------------------------+
  | negative_margin_scale           | 0.8              | The scale of how important it is to minimize the maximum     |
  |                                 |                  | similarity between embeddings of different labels.           |
  +---------------------------------+------------------+--------------------------------------------------------------+
  | connection_density              | 0.2              | Connection density of the weights in dense layers.           |
  |                                 |                  | Value should be between 0 and 1.                             |
  +---------------------------------+------------------+--------------------------------------------------------------+
  | drop_rate                       | 0.2              | Dropout rate for encoder. Value should be between 0 and 1.   |
  |                                 |                  | The higher the value the higher the regularization effect.   |
  +---------------------------------+------------------+--------------------------------------------------------------+
  | drop_rate_attention             | 0.0              | Dropout rate for attention. Value should be between 0 and 1. |
  |                                 |                  | The higher the value the higher the regularization effect.   |
  +---------------------------------+------------------+--------------------------------------------------------------+
  | use_sparse_input_dropout        | True             | If 'True' apply dropout to sparse input tensors.             |
  +---------------------------------+------------------+--------------------------------------------------------------+
  | use_dense_input_dropout         | True             | If 'True' apply dropout to dense input tensors.              |
  +---------------------------------+------------------+--------------------------------------------------------------+
  | evaluate_every_number_of_epochs | 20               | How often to calculate validation accuracy.                  |
  |                                 |                  | Set to '-1' to evaluate just once at the end of training.    |
  +---------------------------------+------------------+--------------------------------------------------------------+
  | evaluate_on_number_of_examples  | 0                | How many examples to use for hold out validation set.        |
  |                                 |                  | Large values may hurt performance, e.g. model accuracy.      |
  +---------------------------------+------------------+--------------------------------------------------------------+
  | intent_classification           | True             | If 'True' intent classification is trained and intents are   |
  |                                 |                  | predicted.                                                   |
  +---------------------------------+------------------+--------------------------------------------------------------+
  | entity_recognition              | True             | If 'True' entity recognition is trained and entities are     |
  |                                 |                  | extracted.                                                   |
  +---------------------------------+------------------+--------------------------------------------------------------+
  | use_masked_language_model       | False            | If 'True' random tokens of the input message will be masked  |
  |                                 |                  | and the model has to predict those tokens. It acts like a    |
  |                                 |                  | regularizer and should help to learn a better contextual     |
  |                                 |                  | representation of the input.                                 |
  +---------------------------------+------------------+--------------------------------------------------------------+
  | BILOU_flag                      | True             | If 'True', additional BILOU tags are added to entity labels. |
  +---------------------------------+------------------+--------------------------------------------------------------+
  | tensorboard_log_directory       | None             | If you want to use tensorboard to visualize training         |
  |                                 |                  | metrics, set this option to a valid output directory. You    |
  |                                 |                  | can view the training metrics after training in tensorboard  |
  |                                 |                  | via 'tensorboard --logdir <path-to-given-directory>'.        |
  +---------------------------------+------------------+--------------------------------------------------------------+
  | tensorboard_log_level           | "epoch"          | Define when training metrics for tensorboard should be       |
  |                                 |                  | logged. Either after every epoch ('epoch') or for every      |
  |                                 |                  | training step ('batch').                                 |
  +---------------------------------+------------------+--------------------------------------------------------------+
  | featurizers                     | []               | List of featurizer names (alias names). Only features        |
  |                                 |                  | coming from the listed names are used. If list is empty      |
  |                                 |                  | all available features are used.                             |
  +---------------------------------+------------------+--------------------------------------------------------------+
  | checkpoint_model                | False            | Save the best performing model during training. Models are   |
  |                                 |                  | stored to the location specified by `--out`. Only the one    |
  |                                 |                  | best model will be saved.                                    |
  |                                 |                  | Requires `evaluate_on_number_of_examples > 0` and            |
  |                                 |                  | `evaluate_every_number_of_epochs > 0`                        |
  +---------------------------------+------------------+--------------------------------------------------------------+
  ```

  :::note
  Parameter `maximum_negative_similarity` is set to a negative value to mimic the original
  starspace algorithm in the case `maximum_negative_similarity = maximum_positive_similarity`
  and `use_maximum_negative_similarity = False`.
  See [starspace paper](https://arxiv.org/abs/1709.03856) for details.

  :::

  </details>

## Selectors

Selectors predict a bot response from a set of candidate responses.


### ResponseSelector


* **Short**

  Response Selector



* **Outputs**

  A dictionary with the key as the retrieval intent of the response selector
   and value containing predicted responses, confidence and the response key under the retrieval intent



* **Requires**

  `dense_features` and/or `sparse_features` for user messages and response



*   **Output-Example**

    The parsed output from NLU will have a property named `response_selector`
    containing the output for each response selector component. Each response selector is
    identified by `retrieval_intent` parameter of that response selector
    and stores two properties:

    * `response`: The predicted response key under the corresponding retrieval intent,
    prediction's confidence and the associated responses.

    * `ranking`: Ranking with confidences of top 10 candidate response keys.

    Example result:

    ```json
    {
        "response_selector": {
          "faq": {
            "response": {
              "id": 1388783286124361986,
              "confidence": 0.7,
              "intent_response_key": "chitchat/ask_weather",
              "responses": [
                {
                  "text": "It's sunny in Berlin today",
                  "image": "https://i.imgur.com/nGF1K8f.jpg"
                },
                {
                  "text": "I think it's about to rain."
                }
              ],
              "utter_action": "utter_chitchat/ask_weather"
             },
            "ranking": [
              {
                "id": 1388783286124361986,
                "confidence": 0.7,
                "intent_response_key": "chitchat/ask_weather"
              },
              {
                "id": 1388783286124361986,
                "confidence": 0.3,
                "intent_response_key": "chitchat/ask_name"
              }
            ]
          }
        }
    }
    ```

    If the `retrieval_intent` parameter of a particular response selector was left to its default value,
    the corresponding response selector will be identified as `default` in the returned output.

    ```json {3}
    {
        "response_selector": {
          "default": {
            "response": {
              "id": 1388783286124361986,
              "confidence": 0.7,
              "intent_response_key": "chitchat/ask_weather",
              "responses": [
                {
                  "text": "It's sunny in Berlin today",
                  "image": "https://i.imgur.com/nGF1K8f.jpg"
                },
                {
                  "text": "I think it's about to rain."
                }
              ],
              "utter_action": "utter_chitchat/ask_weather"
             },
            "ranking": [
              {
                "id": 1388783286124361986,
                "confidence": 0.7,
                "intent_response_key": "chitchat/ask_weather"
              },
              {
                "id": 1388783286124361986,
                "confidence": 0.3,
                "intent_response_key": "chitchat/ask_name"
              }
            ]
          }
        }
    }
    ```

* **Description**

  Response Selector component can be used to build a response retrieval model to directly predict a bot response from
  a set of candidate responses. The prediction of this model is used by the dialogue manager to utter the predicted responses.
  It embeds user inputs and response labels into the same space and follows the exact same
  neural network architecture and optimization as the [DIETClassifier](./components.mdx#dietclassifier).

  To use this component, your training data should contain [retrieval intents](./glossary.mdx#retrieval-intent). To define these,
  checkout [documentation on NLU training examples](./training-data-format.mdx#training-examples) and
  [documentation on defining response utterances for retrieval intents](./responses.mdx#defining-responses).

  :::note
  If during prediction time a message contains **only** words unseen during training
  and no Out-Of-Vocabulary preprocessor was used, an empty response `None` is predicted with confidence
  `0.0`. This might happen if you only use the [CountVectorsFeaturizer](./components.mdx#countvectorsfeaturizer) with a `word` analyzer
  as featurizer. If you use the `char_wb` analyzer, you should always get a response with a confidence
  value `> 0.0`.

  :::



* **Configuration**

  The algorithm includes almost all the hyperparameters that [DIETClassifier](./components.mdx#dietclassifier) uses.
  If you want to adapt your model, start by modifying the following parameters:

  * `epochs`:
    This parameter sets the number of times the algorithm will see the training data (default: `300`).
    One `epoch` is equals to one forward pass and one backward pass of all the training examples.
    Sometimes the model needs more epochs to properly learn.
    Sometimes more epochs don't influence the performance.
    The lower the number of epochs the faster the model is trained.

  * `hidden_layers_sizes`:
    This parameter allows you to define the number of feed forward layers and their output
    dimensions for user messages and intents (default: `text: [256, 128], label: [256, 128]`).
    Every entry in the list corresponds to a feed forward layer.
    For example, if you set `text: [256, 128]`, we will add two feed forward layers in front of
    the transformer. The vectors of the input tokens (coming from the user message) will be passed on to those
    layers. The first layer will have an output dimension of 256 and the second layer will have an output
    dimension of 128. If an empty list is used (default behavior), no feed forward layer will be
    added.
    Make sure to use only positive integer values. Usually, numbers of power of two are used.
    Also, it is usual practice to have decreasing values in the list: next value is smaller or equal to the
    value before.

  * `embedding_dimension`:
    This parameter defines the output dimension of the embedding layers used inside the model (default: `20`).
    We are using multiple embeddings layers inside the model architecture.
    For example, the vector of the complete utterance and the intent is passed on to an embedding layer before
    they are compared and the loss is calculated.

  * `number_of_transformer_layers`:
    This parameter sets the number of transformer layers to use (default: `0`).
    The number of transformer layers corresponds to the transformer blocks to use for the model.

  * `transformer_size`:
    This parameter sets the number of units in the transformer (default: `None`).
    The vectors coming out of the transformers will have the given `transformer_size`.

  * `connection_density`:
    This parameter defines the fraction of kernel weights that are set to non zero values for all feed forward
    layers in the model (default: `0.2`). The value should be between 0 and 1. If you set `connection_density`
    to 1, no kernel weights will be set to 0, the layer acts as a standard feed forward layer. You should not
    set `connection_density` to 0 as this would result in all kernel weights being 0, i.e. the model is not able
    to learn.

  * `constrain_similarities`:
    This parameter when set to `True` applies a sigmoid cross entropy loss over all similarity terms.
    This helps in keeping similarities between input and negative labels to smaller values.
    This should help in better generalization of the model to real world test sets.

  * `model_confidence`:
      This parameter allows the user to configure how confidences are computed during inference. It can take only 
    one value as input which is `softmax`. In `softmax`, confidences are in the range `[0, 1]`. The computed 
    similarities are normalized with the `softmax` activation function.

  The component can also be configured to train a response selector for a particular retrieval intent.
  The parameter `retrieval_intent` sets the name of the retrieval intent for which this response selector model is trained.
  Default is `None`, i.e. the model is trained for all retrieval intents.

  In its default configuration, the component uses the retrieval intent with the response key(e.g. `faq/ask_name`) as the label for training.
  Alternatively, it can also be configured to use the text of the responses as the training label
  by switching `use_text_as_label` to `True`. In this mode, the component will use the first available response which has a text attribute for training. If none are found, it falls back to using the retrieval intent
  combined with the response key as the label.

  :::note examples and tutorials
  Check out the [responseselectorbot](https://github.com/RasaHQ/rasa/tree/main/examples/responseselectorbot) for an example of
  how you can use the `ResponseSelector` component in your assistant. Additionally, you will find this tutorial on
  [handling FAQs](./chitchat-faqs.mdx) using a `ResponseSelector` useful as well.
  :::


The above configuration parameters are the ones you should configure to fit your model to your data.
However, additional parameters exist that can be adapted.

<details><summary>More configurable parameters</summary>

```text
+---------------------------------+-------------------+--------------------------------------------------------------+
| Parameter                       | Default Value     | Description                                                  |
+=================================+===================+==============================================================+
| hidden_layers_sizes             | text: [256, 128]  | Hidden layer sizes for layers before the embedding layers    |
|                                 | label: [256, 128] | for user messages and labels. The number of hidden layers is |
|                                 |                   | equal to the length of the corresponding list. We recommend  |
|                                 |                   | disabling the hidden layers (by providing empty lists) when  |
|                                 |                   | the transformer is enabled.                                  |
+---------------------------------+-------------------+--------------------------------------------------------------+
| share_hidden_layers             | False             | Whether to share the hidden layer weights between user       |
|                                 |                   | messages and labels.                                         |
+---------------------------------+-------------------+--------------------------------------------------------------+
| transformer_size                | None              | Number of units in the transformer. When a positive value is |
|                                 |                   | provided for `number_of_transformer_layers`, the default size|
|                                 |                   | becomes `256`.                                               |
+---------------------------------+-------------------+--------------------------------------------------------------+
| number_of_transformer_layers    | 0                 | Number of transformer layers; positive values enable the     |
|                                 |                   | transformer.                                                 |
+---------------------------------+-------------------+--------------------------------------------------------------+
| number_of_attention_heads       | 4                 | Number of attention heads in transformer.                    |
+---------------------------------+-------------------+--------------------------------------------------------------+
| use_key_relative_attention      | False             | If 'True' use key relative embeddings in attention.          |
+---------------------------------+-------------------+--------------------------------------------------------------+
| use_value_relative_attention    | False             | If 'True' use value relative embeddings in attention.        |
+---------------------------------+-------------------+--------------------------------------------------------------+
| max_relative_position           | None              | Maximum position for relative embeddings.                    |
+---------------------------------+-------------------+--------------------------------------------------------------+
| unidirectional_encoder          | False             | Use a unidirectional or bidirectional encoder.               |
+---------------------------------+-------------------+--------------------------------------------------------------+
| batch_size                      | [64, 256]         | Initial and final value for batch sizes.                     |
|                                 |                   | Batch size will be linearly increased for each epoch.        |
|                                 |                   | If constant `batch_size` is required, pass an int, e.g. `8`. |
+---------------------------------+-------------------+--------------------------------------------------------------+
| batch_strategy                  | "balanced"        | Strategy used when creating batches.                         |
|                                 |                   | Can be either 'sequence' or 'balanced'.                      |
+---------------------------------+-------------------+--------------------------------------------------------------+
| epochs                          | 300               | Number of epochs to train.                                   |
+---------------------------------+-------------------+--------------------------------------------------------------+
| random_seed                     | None              | Set random seed to any 'int' to get reproducible results.    |
+---------------------------------+-------------------+--------------------------------------------------------------+
| learning_rate                   | 0.001             | Initial learning rate for the optimizer.                     |
+---------------------------------+-------------------+--------------------------------------------------------------+
| embedding_dimension             | 20                | Dimension size of embedding vectors.                         |
+---------------------------------+-------------------+--------------------------------------------------------------+
| dense_dimension                 | text: 512         | Dense dimension for sparse features to use if no dense       |
|                                 | label: 512        | features are present.                                        |
+---------------------------------+-------------------+--------------------------------------------------------------+
| concat_dimension                | text: 512         | Concat dimension for sequence and sentence features.         |
|                                 | label: 512        |                                                              |
+---------------------------------+-------------------+--------------------------------------------------------------+
| number_of_negative_examples     | 20                | The number of incorrect labels. The algorithm will minimize  |
|                                 |                   | their similarity to the user input during training.          |
+---------------------------------+-------------------+--------------------------------------------------------------+
| similarity_type                 | "auto"            | Type of similarity measure to use, either 'auto' or 'cosine' |
|                                 |                   | or 'inner'.                                                  |
+---------------------------------+-------------------+--------------------------------------------------------------+
| loss_type                       | "cross_entropy"   | The type of the loss function, either 'cross_entropy'        |
|                                 |                   | or 'margin'. Type 'margin' is only compatible with           |
|                                 |                   | "model_confidence=cosine",                                   |
|                                 |                   | which is deprecated (see changelog for 2.3.4).               |
+---------------------------------+-------------------+--------------------------------------------------------------+
| ranking_length                  | 10                | Number of top responses to report. Set to 0 to report all    |
|                                 |                   | responses.                                                   |
+---------------------------------+-------------------+--------------------------------------------------------------+
| renormalize_confidences         | False             | Normalize the top responses. Applicable only with loss type  |
|                                 |                   | 'cross_entropy' and 'softmax' confidences.                   |
+---------------------------------+-------------------+--------------------------------------------------------------+
| maximum_positive_similarity     | 0.8               | Indicates how similar the algorithm should try to make       |
|                                 |                   | embedding vectors for correct labels.                        |
|                                 |                   | Should be 0.0 < ... < 1.0 for 'cosine' similarity type.      |
+---------------------------------+-------------------+--------------------------------------------------------------+
| maximum_negative_similarity     | -0.4              | Maximum negative similarity for incorrect labels.            |
|                                 |                   | Should be -1.0 < ... < 1.0 for 'cosine' similarity type.     |
+---------------------------------+-------------------+--------------------------------------------------------------+
| use_maximum_negative_similarity | True              | If 'True' the algorithm only minimizes maximum similarity    |
|                                 |                   | over incorrect intent labels, used only if 'loss_type' is    |
|                                 |                   | set to 'margin'.                                             |
+---------------------------------+-------------------+--------------------------------------------------------------+
| scale_loss                      | True              | Scale loss inverse proportionally to confidence of correct   |
|                                 |                   | prediction.                                                  |
+---------------------------------+-------------------+--------------------------------------------------------------+
| regularization_constant         | 0.002             | The scale of regularization.                                 |
+---------------------------------+-------------------+--------------------------------------------------------------+
| negative_margin_scale           | 0.8               | The scale of how important is to minimize the maximum        |
|                                 |                   | similarity between embeddings of different labels.           |
+---------------------------------+-------------------+--------------------------------------------------------------+
| connection_density              | 0.2               | Connection density of the weights in dense layers.           |
|                                 |                   | Value should be between 0 and 1.                             |
+---------------------------------+-------------------+--------------------------------------------------------------+
| drop_rate                       | 0.2               | Dropout rate for encoder. Value should be between 0 and 1.   |
|                                 |                   | The higher the value the higher the regularization effect.   |
+---------------------------------+-------------------+--------------------------------------------------------------+
| drop_rate_attention             | 0.0               | Dropout rate for attention. Value should be between 0 and 1. |
|                                 |                   | The higher the value the higher the regularization effect.   |
+---------------------------------+-------------------+--------------------------------------------------------------+
| use_sparse_input_dropout        | False             | If 'True' apply dropout to sparse input tensors.             |
+---------------------------------+-------------------+--------------------------------------------------------------+
| use_dense_input_dropout         | False             | If 'True' apply dropout to dense input tensors.              |
+---------------------------------+-------------------+--------------------------------------------------------------+
| evaluate_every_number_of_epochs | 20                | How often to calculate validation accuracy.                  |
|                                 |                   | Set to '-1' to evaluate just once at the end of training.    |
+---------------------------------+-------------------+--------------------------------------------------------------+
| evaluate_on_number_of_examples  | 0                 | How many examples to use for hold out validation set.        |
|                                 |                   | Large values may hurt performance, e.g. model accuracy.      |
|                                 |                   | Set to 0 for no validation.                                  |
+---------------------------------+-------------------+--------------------------------------------------------------+
| use_masked_language_model       | False             | If 'True' random tokens of the input message will be masked  |
|                                 |                   | and the model should predict those tokens.                   |
+---------------------------------+-------------------+--------------------------------------------------------------+
| retrieval_intent                | None              | Name of the intent for which this response selector model is |
|                                 |                   | trained.                                                     |
+---------------------------------+-------------------+--------------------------------------------------------------+
| use_text_as_label               | False             | Whether to use the actual text of the response as the label  |
|                                 |                   | for training the response selector. Otherwise, it uses the   |
|                                 |                   | response key as the label.                                   |
+---------------------------------+-------------------+--------------------------------------------------------------+
| tensorboard_log_directory       | None              | If you want to use tensorboard to visualize training         |
|                                 |                   | metrics, set this option to a valid output directory. You    |
|                                 |                   | can view the training metrics after training in tensorboard  |
|                                 |                   | via 'tensorboard --logdir <path-to-given-directory>'.        |
+---------------------------------+-------------------+--------------------------------------------------------------+
| tensorboard_log_level           | "epoch"           | Define when training metrics for tensorboard should be       |
|                                 |                   | logged. Either after every epoch ("epoch") or for every      |
|                                 |                   | training step ("batch").                                     |
+---------------------------------+-------------------+--------------------------------------------------------------+
| featurizers                     | []                | List of featurizer names (alias names). Only features        |
|                                 |                   | coming from the listed names are used. If list is empty      |
|                                 |                   | all available features are used.                             |
+---------------------------------+-------------------+--------------------------------------------------------------+
| checkpoint_model                | False             | Save the best performing model during training. Models are   |
|                                 |                   | stored to the location specified by `--out`. Only the one    |
|                                 |                   | best model will be saved.                                    |
|                                 |                   | Requires `evaluate_on_number_of_examples > 0` and            |
|                                 |                   | `evaluate_every_number_of_epochs > 0`                        |
+---------------------------------+-------------------+--------------------------------------------------------------+
| constrain_similarities          | False             | If `True`, applies sigmoid on all similarity terms and adds  |
|                                 |                   | it to the loss function to ensure that similarity values are |
|                                 |                   | approximately bounded. Used only if `loss_type=cross_entropy`|
+---------------------------------+-------------------+--------------------------------------------------------------+
| model_confidence                | "softmax"         | Affects how model's confidence for each response label       |
|                                 |                   | is computed. Currently, only one value is supported:         |
|                                 |                   | 1. `softmax` - Similarities between input and response label |
|                                 |                   | embeddings are post-processed with a softmax function,       |
|                                 |                   | as a result of which confidence for all labels sum up to 1.  |
+---------------------------------+-------------------+--------------------------------------------------------------+
```

:::note
Parameter `maximum_negative_similarity` is set to a negative value to mimic the original
starspace algorithm in the case `maximum_negative_similarity = maximum_positive_similarity`
and `use_maximum_negative_similarity = False`.
See [starspace paper](https://arxiv.org/abs/1709.03856) for details.

:::
  </details>


## Custom Components

:::info New in 3.0
Rasa 3.0 unified the implementation of NLU components and policies.
This requires changes to custom components written for earlier versions of Rasa Open
Source. Please see the
[migration guide](migration-guide.mdx#custom-policies-and-custom-components) for a
step-by-step guide for the migration.

:::

You can create a custom component to perform a specific task which NLU doesn't currently offer (for example, sentiment analysis).

You can add a custom component to your pipeline by adding the module path.
So if you have a module called `sentiment`
containing a `SentimentAnalyzer` class:

```yaml-rasa
pipeline:
- name: "sentiment.SentimentAnalyzer"
```

See the [guide on custom graph components](custom-graph-components.mdx) for a complete guide on custom components.
Also be sure to read the section on the [Component Lifecycle](./tuning-your-model.mdx#component-lifecycle).
<|MERGE_RESOLUTION|>--- conflicted
+++ resolved
@@ -2040,11 +2040,7 @@
 
   Configure which dimensions, i.e. entity types, the duckling component
   should extract. A full list of available dimensions can be found in
-<<<<<<< HEAD
-  the [duckling documentation](https://github.com/facebook/duckling).
-=======
   the [duckling project readme](https://github.com/facebook/duckling).
->>>>>>> c3547921
   Leaving the dimensions option unspecified will extract all available dimensions.
 
   ```yaml-rasa
