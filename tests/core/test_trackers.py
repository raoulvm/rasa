--- conflicted
+++ resolved
@@ -720,9 +720,6 @@
     assert tracker.get_slot(slot_name) == value_to_set
 
     # assert that the initial slot has not been affected
-<<<<<<< HEAD
-    assert slot.value == initial_value
-=======
     assert slot.value == initial_value
 
 
@@ -1113,5 +1110,4 @@
     with pytest.warns(DeprecationWarning):
         tracker.change_form_to(new_form)
 
-    assert tracker.active_loop_name() == new_form
->>>>>>> d91c1243
+    assert tracker.active_loop_name() == new_form