import os
from pathlib import Path
from typing import Text
import pytest

from rasa.core.training.converters.story_markdown_to_yaml_converter import (
    StoryMarkdownToYamlConverter,
)

from rasa.shared.constants import LATEST_TRAINING_DATA_FORMAT_VERSION


@pytest.mark.parametrize(
    "training_data_file, should_filter",
    [
        ("data/test_stories/stories.md", True),
        ("data/test_nlu/default_retrieval_intents.md", False),
        ("data/test_yaml_stories/rules_without_stories.yml", False),
    ],
)
def test_converter_filters_correct_files(training_data_file: Text, should_filter: bool):
    assert should_filter == StoryMarkdownToYamlConverter.filter(
        Path(training_data_file)
    )


async def test_stories_are_converted(tmp_path: Path):
    converted_data_folder = tmp_path / "converted_data"
<<<<<<< HEAD
    converted_data_folder.mkdir()

    training_data_folder = tmp_path / "data" / "core"
    training_data_folder.mkdir(parents=True)
=======
    os.mkdir(converted_data_folder)

    training_data_folder = tmp_path / "data/core"
    os.makedirs(training_data_folder, exist_ok=True)
>>>>>>> 28f3ad70
    training_data_file = Path(training_data_folder / "stories.md")

    simple_story_md = """
    ## happy path
    * greet OR goodbye
        - utter_greet
        - form{"name": null}
        - slot{"name": ["value1", "value2"]}
    """

    training_data_file.write_text(simple_story_md)

    with pytest.warns(None) as warnings:
        await StoryMarkdownToYamlConverter().convert_and_write(
            training_data_file, converted_data_folder
        )

    assert not warnings

    assert len(os.listdir(converted_data_folder)) == 1

    with open(f"{converted_data_folder}/stories_converted.yml", "r") as f:
        content = f.read()
        assert content == (
            f'version: "{LATEST_TRAINING_DATA_FORMAT_VERSION}"\n'
            "stories:\n"
            "- story: happy path\n"
            "  steps:\n"
            "  - or:\n"
            "    - intent: greet\n"
            "    - intent: goodbye\n"
            "  - action: utter_greet\n"
            "  - active_loop: null\n"
            "  - slot_was_set:\n"
            "    - name:\n"
            "      - value1\n"
            "      - value2\n"
        )


async def test_test_stories(tmp_path: Path):
    converted_data_folder = tmp_path / "converted_data"
<<<<<<< HEAD
    converted_data_folder.mkdir()

    test_data_folder = tmp_path / "tests"
    test_data_folder.mkdir(exist_ok=True)
=======
    os.mkdir(converted_data_folder)

    test_data_folder = tmp_path / "tests"
    os.makedirs(test_data_folder, exist_ok=True)
>>>>>>> 28f3ad70
    test_data_file = Path(test_data_folder / "test_stories.md")

    simple_story_md = """
    ## ask product
    * faq: what is [Rasa X](product)?
        - slot{"product": "x"}
        - respond_faq
        - action_set_faq_slot
    """

    test_data_file.write_text(simple_story_md)

    with pytest.warns(None) as warnings:
        await StoryMarkdownToYamlConverter().convert_and_write(
            test_data_file, converted_data_folder
        )

    assert not warnings

    assert len(list(converted_data_folder.glob("*"))) == 1

    with open(f"{converted_data_folder}/test_stories_converted.yml", "r") as f:
        content = f.read()
        assert content == (
            f'version: "{LATEST_TRAINING_DATA_FORMAT_VERSION}"\n'
            "stories:\n"
            "- story: ask product\n"
            "  steps:\n"
            "  - intent: faq\n"
            "    user: |-\n"
            "      what is [Rasa X](product)?\n"
            "  - slot_was_set:\n"
            "    - product: x\n"
            "  - action: respond_faq\n"
            "  - action: action_set_faq_slot\n"
        )


async def test_test_stories_conversion_response_key(tmp_path: Path):
    converted_data_folder = tmp_path / "converted_data"
<<<<<<< HEAD
    converted_data_folder.mkdir()

    test_data_folder = tmp_path / "tests"
    test_data_folder.mkdir(exist_ok=True)
=======
    os.mkdir(converted_data_folder)

    test_data_folder = tmp_path / "tests"
    os.makedirs(test_data_folder, exist_ok=True)
>>>>>>> 28f3ad70
    test_data_file = Path(test_data_folder / "test_stories.md")

    simple_story_md = """
    ## id

    * out_of_scope/other: hahaha
        - utter_out_of_scope/other
    """

    test_data_file.write_text(simple_story_md)

    await StoryMarkdownToYamlConverter().convert_and_write(
        test_data_file, converted_data_folder
    )

    assert len(os.listdir(converted_data_folder)) == 1
    with open(f"{converted_data_folder}/test_stories_converted.yml", "r") as f:
        content = f.read()
        assert content == (
            f'version: "{LATEST_TRAINING_DATA_FORMAT_VERSION}"\n'
            "stories:\n"
            "- story: id\n"
            "  steps:\n"
            "  - intent: out_of_scope/other\n"
            "    user: |-\n"
            "      hahaha\n"
            "  - action: utter_out_of_scope/other\n"
        )


async def test_stories_conversion_response_key(tmp_path: Path):
    converted_data_folder = tmp_path / "converted_data"
<<<<<<< HEAD
    converted_data_folder.mkdir()

    training_data_folder = tmp_path / "data" / "core"
    training_data_folder.mkdir(parents=True)
=======
    os.mkdir(converted_data_folder)

    training_data_folder = tmp_path / "data/core"
    os.makedirs(training_data_folder, exist_ok=True)
>>>>>>> 28f3ad70
    training_data_file = Path(training_data_folder / "stories.md")

    simple_story_md = """
    ## id
    * out_of_scope/other
        - utter_out_of_scope/other
    """

    training_data_file.write_text(simple_story_md)

    await StoryMarkdownToYamlConverter().convert_and_write(
        training_data_file, converted_data_folder
    )

    assert len(os.listdir(converted_data_folder)) == 1

    with open(f"{converted_data_folder}/stories_converted.yml", "r") as f:
        content = f.read()
        assert content == (
            f'version: "{LATEST_TRAINING_DATA_FORMAT_VERSION}"\n'
            "stories:\n"
            "- story: id\n"
            "  steps:\n"
            "  - intent: out_of_scope/other\n"
            "  - action: utter_out_of_scope/other\n"
        )<|MERGE_RESOLUTION|>--- conflicted
+++ resolved
@@ -26,17 +26,10 @@
 
 async def test_stories_are_converted(tmp_path: Path):
     converted_data_folder = tmp_path / "converted_data"
-<<<<<<< HEAD
     converted_data_folder.mkdir()
 
     training_data_folder = tmp_path / "data" / "core"
     training_data_folder.mkdir(parents=True)
-=======
-    os.mkdir(converted_data_folder)
-
-    training_data_folder = tmp_path / "data/core"
-    os.makedirs(training_data_folder, exist_ok=True)
->>>>>>> 28f3ad70
     training_data_file = Path(training_data_folder / "stories.md")
 
     simple_story_md = """
@@ -79,17 +72,10 @@
 
 async def test_test_stories(tmp_path: Path):
     converted_data_folder = tmp_path / "converted_data"
-<<<<<<< HEAD
     converted_data_folder.mkdir()
 
     test_data_folder = tmp_path / "tests"
     test_data_folder.mkdir(exist_ok=True)
-=======
-    os.mkdir(converted_data_folder)
-
-    test_data_folder = tmp_path / "tests"
-    os.makedirs(test_data_folder, exist_ok=True)
->>>>>>> 28f3ad70
     test_data_file = Path(test_data_folder / "test_stories.md")
 
     simple_story_md = """
@@ -130,17 +116,10 @@
 
 async def test_test_stories_conversion_response_key(tmp_path: Path):
     converted_data_folder = tmp_path / "converted_data"
-<<<<<<< HEAD
     converted_data_folder.mkdir()
 
     test_data_folder = tmp_path / "tests"
     test_data_folder.mkdir(exist_ok=True)
-=======
-    os.mkdir(converted_data_folder)
-
-    test_data_folder = tmp_path / "tests"
-    os.makedirs(test_data_folder, exist_ok=True)
->>>>>>> 28f3ad70
     test_data_file = Path(test_data_folder / "test_stories.md")
 
     simple_story_md = """
@@ -173,17 +152,10 @@
 
 async def test_stories_conversion_response_key(tmp_path: Path):
     converted_data_folder = tmp_path / "converted_data"
-<<<<<<< HEAD
     converted_data_folder.mkdir()
 
     training_data_folder = tmp_path / "data" / "core"
     training_data_folder.mkdir(parents=True)
-=======
-    os.mkdir(converted_data_folder)
-
-    training_data_folder = tmp_path / "data/core"
-    os.makedirs(training_data_folder, exist_ok=True)
->>>>>>> 28f3ad70
     training_data_file = Path(training_data_folder / "stories.md")
 
     simple_story_md = """
