import json
import tempfile
import os
from typing import Text

import pytest

import rasa.utils.io as io_utils
from rasa.nlu.config import RasaNLUModelConfig
from rasa.nlu import config
from rasa.nlu.components import ComponentBuilder
from rasa.nlu.registry import registered_pipeline_templates
from rasa.nlu.model import Trainer
from tests.nlu.utilities import write_file_config


def test_blank_config(blank_config):
    file_config = {}
    f = write_file_config(file_config)
    final_config = config.load(f.name)

    assert final_config.as_dict() == blank_config.as_dict()


def test_invalid_config_json():
    file_config = """pipeline: [pretrained_embeddings_spacy"""  # invalid yaml

    with tempfile.NamedTemporaryFile("w+", suffix="_tmp_config_file.json") as f:
        f.write(file_config)
        f.flush()

        with pytest.raises(config.InvalidConfigError):
            config.load(f.name)


def test_invalid_pipeline_template():
    args = {"pipeline": "my_made_up_name"}
    f = write_file_config(args)

    with pytest.raises(config.InvalidConfigError) as execinfo:
        config.load(f.name)
    assert "unknown pipeline template" in str(execinfo.value)


def test_invalid_many_tokenizers_in_config():
    nlu_config = {
        "pipeline": [{"name": "WhitespaceTokenizer"}, {"name": "SpacyTokenizer"}]
    }

    with pytest.raises(config.InvalidConfigError) as execinfo:
        Trainer(config.RasaNLUModelConfig(nlu_config))
    assert "More then one tokenizer is used" in str(execinfo.value)


@pytest.mark.parametrize(
    "_config",
    [
        {"pipeline": [{"name": "WhitespaceTokenizer"}, {"name": "SpacyFeaturizer"}]},
        {"pipeline": [{"name": "WhitespaceTokenizer"}, {"name": "ConveRTFeaturizer"}]},
        {
            "pipeline": [
                {"name": "ConveRTTokenizer"},
                {"name": "LanguageModelFeaturizer"},
            ]
        },
    ],
)
def test_missing_required_component(_config):
    with pytest.raises(config.InvalidConfigError) as execinfo:
        Trainer(config.RasaNLUModelConfig(_config))
    assert "Add required components to the pipeline" in str(execinfo.value)


@pytest.mark.parametrize(
    "_config", [{"pipeline": [{"name": "CountVectorsFeaturizer"}]}]
)
def test_missing_property(_config):
    with pytest.raises(config.InvalidConfigError) as execinfo:
<<<<<<< HEAD
        Trainer(config.RasaNLUModelConfig(_config)).train(TrainingData())
    assert "Missing property" in str(execinfo.value)
=======
        Trainer(config.RasaNLUModelConfig(count_vectors_config))
    assert "Add required components to the pipeline" in str(execinfo.value)
>>>>>>> 87285992


@pytest.mark.parametrize(
    "pipeline_template", list(registered_pipeline_templates.keys())
)
def test_pipeline_registry_lookup(pipeline_template: Text):
    args = {"pipeline": pipeline_template}
    f = write_file_config(args)

    final_config = config.load(f.name)
    components = [c for c in final_config.pipeline]

    assert json.dumps(components, sort_keys=True) == json.dumps(
        registered_pipeline_templates[pipeline_template], sort_keys=True
    )


def test_default_config_file():
    final_config = config.RasaNLUModelConfig()
    assert len(final_config) > 1


def test_set_attr_on_component():
    _config = RasaNLUModelConfig(
        {
            "language": "en",
            "pipeline": [
                {"name": "SpacyNLP"},
                {"name": "SpacyTokenizer"},
                {"name": "SpacyFeaturizer"},
                {"name": "DIETClassifier"},
            ],
        }
    )
    idx_classifier = _config.component_names.index("DIETClassifier")
    idx_tokenizer = _config.component_names.index("SpacyTokenizer")

    _config.set_component_attr(idx_classifier, epochs=10)

    assert _config.for_component(idx_tokenizer) == {"name": "SpacyTokenizer"}
    assert _config.for_component(idx_classifier) == {
        "name": "DIETClassifier",
        "epochs": 10,
    }


def test_override_defaults_supervised_embeddings_pipeline():
    builder = ComponentBuilder()

    _config = RasaNLUModelConfig(
        {
            "language": "en",
            "pipeline": [
                {"name": "SpacyNLP"},
                {"name": "SpacyTokenizer"},
                {"name": "SpacyFeaturizer", "pooling": "max"},
                {"name": "DIETClassifier", "epochs": 10},
            ],
        }
    )

    idx_featurizer = _config.component_names.index("SpacyFeaturizer")
    idx_classifier = _config.component_names.index("DIETClassifier")

    component1 = builder.create_component(
        _config.for_component(idx_featurizer), _config
    )
    assert component1.component_config["pooling"] == "max"

    component2 = builder.create_component(
        _config.for_component(idx_classifier), _config
    )
    assert component2.component_config["epochs"] == 10


def config_files_in(config_directory: Text):
    return [
        os.path.join(config_directory, f)
        for f in os.listdir(config_directory)
        if os.path.isfile(os.path.join(config_directory, f))
    ]


@pytest.mark.parametrize(
    "config_file",
    config_files_in("data/configs_for_docs") + config_files_in("docker/configs"),
)
def test_train_docker_and_docs_configs(config_file: Text):
    content = io_utils.read_yaml_file(config_file)

    loaded_config = config.load(config_file)

    assert len(loaded_config.component_names) > 1
    assert loaded_config.language == content["language"]<|MERGE_RESOLUTION|>--- conflicted
+++ resolved
@@ -72,17 +72,12 @@
 
 
 @pytest.mark.parametrize(
-    "_config", [{"pipeline": [{"name": "CountVectorsFeaturizer"}]}]
+    "pipeline_config", [{"pipeline": [{"name": "CountVectorsFeaturizer"}]}]
 )
-def test_missing_property(_config):
+def test_missing_property(pipeline_config):
     with pytest.raises(config.InvalidConfigError) as execinfo:
-<<<<<<< HEAD
-        Trainer(config.RasaNLUModelConfig(_config)).train(TrainingData())
-    assert "Missing property" in str(execinfo.value)
-=======
-        Trainer(config.RasaNLUModelConfig(count_vectors_config))
+        Trainer(config.RasaNLUModelConfig(pipeline_config))
     assert "Add required components to the pipeline" in str(execinfo.value)
->>>>>>> 87285992
 
 
 @pytest.mark.parametrize(
