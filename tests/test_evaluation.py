--- conflicted
+++ resolved
@@ -36,16 +36,7 @@
     completed_trackers = evaluate._generate_trackers(
             DEFAULT_STORIES_FILE, default_agent, use_e2e=False)
 
-<<<<<<< HEAD
-    golds, predictions, failed_stories, num_stories = collect_story_predictions(
-            completed_trackers, default_agent)
-
-    assert len(golds) == 14
-    assert len(predictions) == 14
-    assert len(failed_stories) == 0
-    assert num_stories == 3
-=======
-    evaluation_result, failed_stories = collect_story_predictions(
+    evaluation_result, failed_stories, num_stories = collect_story_predictions(
             completed_trackers, default_agent, use_e2e=False)
 
     assert not evaluation_result.has_prediction_target_mismatch()
@@ -61,4 +52,4 @@
 
     assert not evaluation_result.has_prediction_target_mismatch()
     assert len(failed_stories) == 0
->>>>>>> d6589fc2
+    assert num_stories == 3