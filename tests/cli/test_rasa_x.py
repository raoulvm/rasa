import pytest
from aioresponses import aioresponses

import rasa.utils.io as io_utils
from rasa.cli import x
from rasa.utils.endpoints import EndpointConfig

ENDPOINT_CONFIG = {}


def test_x_help(run):
    output = run("x", "--help")

    help_text = """usage: rasa x [-h] [-v] [-vv] [--quiet] [-m MODEL] [--data DATA] [--no-prompt]
              [--production] [--rasa-x-port RASA_X_PORT]
              [--config-endpoint CONFIG_ENDPOINT] [--log-file LOG_FILE]
              [--endpoints ENDPOINTS] [-p PORT] [-t AUTH_TOKEN]
              [--cors [CORS [CORS ...]]] [--enable-api]
              [--remote-storage REMOTE_STORAGE] [--credentials CREDENTIALS]
              [--connector CONNECTOR] [--jwt-secret JWT_SECRET]
              [--jwt-method JWT_METHOD]"""

    lines = help_text.split("\n")

    for i, line in enumerate(lines):
        assert output.outlines[i] == line


def test_prepare_credentials_for_rasa_x_if_rasa_channel_not_given(tmpdir_factory):
    directory = tmpdir_factory.mktemp("directory")
    credentials_path = str(directory / "credentials.yml")

    io_utils.write_yaml_file({}, credentials_path)

    tmp_credentials = x._prepare_credentials_for_rasa_x(
        credentials_path, "http://localhost:5002"
    )

    actual = io_utils.read_config_file(tmp_credentials)

    assert actual["rasa"]["url"] == "http://localhost:5002"


def test_prepare_credentials_if_already_valid(tmpdir_factory):
    directory = tmpdir_factory.mktemp("directory")
    credentials_path = str(directory / "credentials.yml")

    credentials = {
        "rasa": {"url": "my-custom-url"},
        "another-channel": {"url": "some-url"},
    }
    io_utils.write_yaml_file(credentials, credentials_path)

    x._prepare_credentials_for_rasa_x(credentials_path)

    actual = io_utils.read_config_file(credentials_path)

    assert actual == credentials


def test_if_endpoint_config_is_valid_in_local_mode():
    config = EndpointConfig(type="sql", dialect="sqlite", db=x.DEFAULT_EVENTS_DB)

    assert x._is_correct_event_broker(config)


@pytest.mark.parametrize(
    "kwargs",
    [
        {"type": "mongo", "url": "mongodb://localhost:27017"},
        {"type": "sql", "dialect": "postgresql"},
        {"type": "sql", "dialect": "sqlite", "db": "some.db"},
    ],
)
def test_if_endpoint_config_is_invalid_in_local_mode(kwargs):
    config = EndpointConfig(**kwargs)

<<<<<<< HEAD
    assert not x._is_correct_tracker_store(config)


async def test_pull_runtime_config_from_server():
    config_url = "http://rasa-x.com/api/config?token=token"
    credentials = "rasa: http://rasa-x.com:5002/api"
    endpoint_config = """
    event_broker:
        url: http://event-broker.com
        username: some_username
        password: PASSWORD
        queue: broker_queue
    """
    with aioresponses() as mocked:
        mocked.get(
            config_url,
            payload={"credentials": credentials, "endpoints": endpoint_config},
        )

        endpoints_path, credentials_path = await x._pull_runtime_config_from_server(
            config_url, 1, 0
        )

        with open(endpoints_path) as f:
            assert f.read() == endpoint_config
        with open(credentials_path) as f:
            assert f.read() == credentials
=======
    assert not x._is_correct_event_broker(config)
>>>>>>> 2814d4e9
<|MERGE_RESOLUTION|>--- conflicted
+++ resolved
@@ -74,9 +74,7 @@
 )
 def test_if_endpoint_config_is_invalid_in_local_mode(kwargs):
     config = EndpointConfig(**kwargs)
-
-<<<<<<< HEAD
-    assert not x._is_correct_tracker_store(config)
+    assert not x._is_correct_event_broker(config)
 
 
 async def test_pull_runtime_config_from_server():
@@ -102,7 +100,4 @@
         with open(endpoints_path) as f:
             assert f.read() == endpoint_config
         with open(credentials_path) as f:
-            assert f.read() == credentials
-=======
-    assert not x._is_correct_event_broker(config)
->>>>>>> 2814d4e9
+            assert f.read() == credentials