import argparse
import os
from pathlib import Path
from unittest.mock import Mock
import pytest
from collections import namedtuple
from typing import Callable, Text

from _pytest.fixtures import FixtureRequest
from _pytest.monkeypatch import MonkeyPatch
from _pytest.pytester import RunResult
from rasa.cli import data
from rasa.shared.constants import LATEST_TRAINING_DATA_FORMAT_VERSION
from rasa.shared.importers.importer import TrainingDataImporter
from rasa.shared.nlu.training_data.formats import RasaYAMLReader
from rasa.validator import Validator
import rasa.shared.utils.io


def test_data_split_nlu(run_in_simple_project: Callable[..., RunResult]):
    responses_yml = (
        "responses:\n"
        "  chitchat/ask_name:\n"
        "  - text: my name is Sara, Rasa's documentation bot!\n"
        "  chitchat/ask_weather:\n"
        "  - text: the weather is great!\n"
    )

    with open("data/responses.yml", "w") as f:
        f.write(responses_yml)

    run_in_simple_project(
        "data",
        "split",
        "nlu",
        "-u",
        "data/nlu.yml",
        "--training-fraction",
        "0.75",
        "--random-seed",
        "12345",
    )

    folder = Path("train_test_split")
    assert folder.exists()

    nlu_files = [folder / "test_data.yml", folder / "training_data.yml"]
    nlg_files = [folder / "nlg_test_data.yml", folder / "nlg_training_data.yml"]
    for yml_file in nlu_files:
        assert yml_file.exists(), f"{yml_file} file does not exist"
        nlu_data = rasa.shared.utils.io.read_yaml_file(yml_file)
        assert "version" in nlu_data
        assert nlu_data.get("nlu")

    for yml_file in nlg_files:
        assert yml_file.exists(), f"{yml_file} file does not exist"


<<<<<<< HEAD
def test_data_convert_nlu_json(run_in_simple_project: Callable[..., RunResult]):
    run_in_simple_project(
=======
def test_data_convert_nlu(run_in_simple_project: Callable[..., RunResult]):
    result = run_in_simple_project(
>>>>>>> 43b6b9a7
        "data",
        "convert",
        "nlu",
        "--data",
        "data/nlu.yml",
        "--out",
        "out_nlu_data.json",
        "-f",
        "json",
    )

    assert "NLU data in Rasa JSON format is deprecated" in str(result.stderr)
    assert os.path.exists("out_nlu_data.json")


def test_data_convert_nlu_yml(
    run: Callable[..., RunResult], tmp_path: Path, request: FixtureRequest
):

    target_file = tmp_path / "out.yml"

    # The request rootdir is required as the `testdir` fixture in `run` changes the
    # working directory
    test_data_dir = Path(request.config.rootdir, "data", "examples", "rasa")
    source_file = (test_data_dir / "demo-rasa.json").absolute()
    result = run(
        "data",
        "convert",
        "nlu",
        "--data",
        str(source_file),
        "--out",
        str(target_file),
        "-f",
        "yaml",
    )

    assert result.ret == 0
    assert target_file.exists()

    actual_data = RasaYAMLReader().read(target_file)
    expected = RasaYAMLReader().read(test_data_dir / "demo-rasa.yml")

    assert len(actual_data.training_examples) == len(expected.training_examples)
    assert len(actual_data.entity_synonyms) == len(expected.entity_synonyms)
    assert len(actual_data.regex_features) == len(expected.regex_features)
    assert len(actual_data.lookup_tables) == len(expected.lookup_tables)
    assert actual_data.entities == expected.entities


def test_data_split_help(run: Callable[..., RunResult]):
    output = run("data", "split", "nlu", "--help")

    help_text = """usage: rasa data split nlu [-h] [-v] [-vv] [--quiet] [-u NLU]
                           [--training-fraction TRAINING_FRACTION]
                           [--random-seed RANDOM_SEED] [--out OUT]"""

    lines = help_text.split("\n")
    # expected help text lines should appear somewhere in the output
    printed_help = set(output.outlines)
    for line in lines:
        assert line in printed_help


def test_data_convert_help(run: Callable[..., RunResult]):
    output = run("data", "convert", "nlu", "--help")

    help_text = """usage: rasa data convert nlu [-h] [-v] [-vv] [--quiet] [-f {json,yaml}]
                             [--data DATA [DATA ...]] [--out OUT]
                             [-l LANGUAGE]"""

    lines = help_text.split("\n")
    # expected help text lines should appear somewhere in the output
    printed_help = set(output.outlines)
    for line in lines:
        assert line in printed_help


def test_data_validate_help(run: Callable[..., RunResult]):
    output = run("data", "validate", "--help")

    help_text = """usage: rasa data validate [-h] [-v] [-vv] [--quiet]
                          [--max-history MAX_HISTORY] [-c CONFIG]
                          [--fail-on-warnings] [-d DOMAIN]
                          [--data DATA [DATA ...]]
                          {stories} ..."""

    lines = help_text.split("\n")
    # expected help text lines should appear somewhere in the output
    printed_help = set(output.outlines)
    for line in lines:
        assert line in printed_help


def test_data_migrate_help(run: Callable[..., RunResult]):
    output = run("data", "migrate", "--help")
    printed_help = set(output.outlines)

    help_text = "usage: rasa data migrate [-h] [-v] [-vv] [--quiet] [-d DOMAIN] [--out OUT]"  # noqa: E501
    assert help_text in printed_help


def test_data_validate_stories_with_max_history_zero(monkeypatch: MonkeyPatch):
    parser = argparse.ArgumentParser()
    subparsers = parser.add_subparsers(help="Rasa commands")
    data.add_subparser(subparsers, parents=[])

    args = parser.parse_args(
        [
            "data",
            "validate",
            "stories",
            "--data",
            "data/test_moodbot/data",
            "--max-history",
            0,
        ]
    )

    def mock_from_importer(importer: TrainingDataImporter) -> Validator:
        return Mock()

    monkeypatch.setattr("rasa.validator.Validator.from_importer", mock_from_importer)

    with pytest.raises(argparse.ArgumentTypeError):
        data.validate_files(args)


@pytest.mark.parametrize(
    ("file_type", "data_type"), [("stories", "story"), ("rules", "rule")]
)
def test_validate_files_action_not_found_invalid_domain(
    file_type: Text, data_type: Text, tmp_path: Path
):
    file_name = tmp_path / f"{file_type}.yml"
    file_name.write_text(
        f"""
        version: "{LATEST_TRAINING_DATA_FORMAT_VERSION}"
        {file_type}:
        - {data_type}: test path
          steps:
          - intent: goodbye
          - action: action_test
        """
    )
    args = {
        "domain": "data/test_moodbot/domain.yml",
        "data": [file_name],
        "max_history": None,
        "config": None,
    }
    with pytest.raises(SystemExit):
        data.validate_files(namedtuple("Args", args.keys())(*args.values()))


@pytest.mark.parametrize(
    ("file_type", "data_type"), [("stories", "story"), ("rules", "rule")]
)
def test_validate_files_form_not_found_invalid_domain(
    file_type: Text, data_type: Text, tmp_path: Path
):
    file_name = tmp_path / f"{file_type}.yml"
    file_name.write_text(
        f"""
        version: "{LATEST_TRAINING_DATA_FORMAT_VERSION}"
        {file_type}:
        - {data_type}: test path
          steps:
            - intent: request_restaurant
            - action: restaurant_form
            - active_loop: restaurant_form
        """
    )
    args = {
        "domain": "data/test_restaurantbot/domain.yml",
        "data": [file_name],
        "max_history": None,
        "config": None,
    }
    with pytest.raises(SystemExit):
        data.validate_files(namedtuple("Args", args.keys())(*args.values()))


<<<<<<< HEAD
@pytest.mark.parametrize(
    ("file_type", "data_type"), [("stories", "story"), ("rules", "rule")]
)
def test_validate_files_with_active_loop_null(
    file_type: Text, data_type: Text, tmp_path: Path
):
    file_name = tmp_path / f"{file_type}.yml"
    file_name.write_text(
        f"""
        version: "3.0"
        {file_type}:
        - {data_type}: test path
          steps:
            - intent: request_restaurant
            - action: restaurant_form
            - active_loop: restaurant_form
            - active_loop: null
            - action: action_search_restaurants
        """
    )
    args = {
        "domain": "data/test_domains/restaurant_form.yml",
=======
def test_validate_files_with_active_loop_null(tmp_path: Path):
    file_name = tmp_path / "rules.yml"
    file_name.write_text(
        f"""
        version: "{LATEST_TRAINING_DATA_FORMAT_VERSION}"
        rules:
        - rule: test path
          steps:
            - intent: request_restaurant
            - action: restaurant_form
            - active_loop: null
        """
    )
    args = {
        "domain": "data/test_restaurantbot/domain.yml",
>>>>>>> 43b6b9a7
        "data": [file_name],
        "max_history": None,
        "config": None,
        "fail_on_warnings": False,
    }
    with pytest.warns(None):
        data.validate_files(namedtuple("Args", args.keys())(*args.values()))


def test_validate_files_form_slots_not_matching(tmp_path: Path):
    domain_file_name = tmp_path / "domain.yml"
    domain_file_name.write_text(
        f"""
        version: "{LATEST_TRAINING_DATA_FORMAT_VERSION}"
        forms:
          name_form:
            required_slots:
            - first_name
            - last_name
        slots:
             first_name:
                type: text
                mappings:
                - type: from_text
             last_nam:
                type: text
                mappings:
                - type: from_text
        """
    )
    args = {
        "domain": domain_file_name,
        "data": None,
        "max_history": None,
        "config": None,
    }
    with pytest.raises(SystemExit):
        data.validate_files(namedtuple("Args", args.keys())(*args.values()))


def test_validate_files_exit_early():
    with pytest.raises(SystemExit) as pytest_e:
        args = {
            "domain": "data/test_domains/duplicate_intents.yml",
            "data": None,
            "max_history": None,
            "config": None,
        }
        data.validate_files(namedtuple("Args", args.keys())(*args.values()))

    assert pytest_e.type == SystemExit
    assert pytest_e.value.code == 1


def test_validate_files_invalid_domain():
    args = {
        "domain": "data/test_domains/default_with_mapping.yml",
        "data": None,
        "max_history": None,
        "config": None,
    }

    with pytest.raises(SystemExit):
        data.validate_files(namedtuple("Args", args.keys())(*args.values()))
        with pytest.warns(UserWarning) as w:
            assert "Please migrate to RulePolicy." in str(w[0].message)


def test_validate_files_invalid_slot_mappings(tmp_path: Path):
    domain = tmp_path / "domain.yml"
    slot_name = "started_booking_form"
    domain.write_text(
        f"""
            version: "{LATEST_TRAINING_DATA_FORMAT_VERSION}"
            intents:
            - activate_booking
            entities:
            - city
            slots:
              {slot_name}:
                type: bool
                influence_conversation: false
                mappings:
                - type: from_trigger_intent
                  intent: activate_booking
                  value: true
              location:
                type: text
                mappings:
                - type: from_entity
                  entity: city
            forms:
              booking_form:
                required_slots:
                - location
                """
    )
    args = {"domain": str(domain), "data": None, "max_history": None, "config": None}
    with pytest.raises(SystemExit):
        data.validate_files(namedtuple("Args", args.keys())(*args.values()))<|MERGE_RESOLUTION|>--- conflicted
+++ resolved
@@ -56,13 +56,8 @@
         assert yml_file.exists(), f"{yml_file} file does not exist"
 
 
-<<<<<<< HEAD
 def test_data_convert_nlu_json(run_in_simple_project: Callable[..., RunResult]):
-    run_in_simple_project(
-=======
-def test_data_convert_nlu(run_in_simple_project: Callable[..., RunResult]):
     result = run_in_simple_project(
->>>>>>> 43b6b9a7
         "data",
         "convert",
         "nlu",
@@ -246,7 +241,6 @@
         data.validate_files(namedtuple("Args", args.keys())(*args.values()))
 
 
-<<<<<<< HEAD
 @pytest.mark.parametrize(
     ("file_type", "data_type"), [("stories", "story"), ("rules", "rule")]
 )
@@ -256,7 +250,7 @@
     file_name = tmp_path / f"{file_type}.yml"
     file_name.write_text(
         f"""
-        version: "3.0"
+        version: "{LATEST_TRAINING_DATA_FORMAT_VERSION}"
         {file_type}:
         - {data_type}: test path
           steps:
@@ -269,23 +263,6 @@
     )
     args = {
         "domain": "data/test_domains/restaurant_form.yml",
-=======
-def test_validate_files_with_active_loop_null(tmp_path: Path):
-    file_name = tmp_path / "rules.yml"
-    file_name.write_text(
-        f"""
-        version: "{LATEST_TRAINING_DATA_FORMAT_VERSION}"
-        rules:
-        - rule: test path
-          steps:
-            - intent: request_restaurant
-            - action: restaurant_form
-            - active_loop: null
-        """
-    )
-    args = {
-        "domain": "data/test_restaurantbot/domain.yml",
->>>>>>> 43b6b9a7
         "data": [file_name],
         "max_history": None,
         "config": None,
