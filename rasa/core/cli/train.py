from rasa.core.cli import arguments


def add_compare_args(parser):
    parser.add_argument(
        "--percentages",
        nargs="*",
        type=int,
        default=[0, 5, 25, 50, 70, 90, 95],
        help="Range of exclusion percentages",
    )
    parser.add_argument(
        "--runs", type=int, default=3, help="Number of runs for experiments"
    )

    arguments.add_output_arg(
        parser, help_text="directory to persist the trained model in", required=True
    )
    arguments.add_config_arg(parser, nargs="*")
    arguments.add_model_and_story_group(parser, allow_pretrained_model=False)
    arguments.add_domain_arg(parser, required=True)


def add_interactive_args(parser):
    parser.add_argument("-u", "--nlu", type=str, default=None, help="trained nlu model")
    parser.add_argument(
        "--endpoints",
        default=None,
        help="Configuration file for the connectors as a yml file",
    )
    parser.add_argument(
        "--skip_visualization",
        default=False,
        action="store_true",
        help="disables plotting the visualization during interactive learning",
    )
    parser.add_argument(
        "--finetune",
        default=False,
<<<<<<< HEAD
        action='store_true',
        help="retrain the model immediately based on feedback.")
    parser.add_argument('--nlu_data',
        default=None,
        help="Location where the nlu training data should be saved.")
=======
        action="store_true",
        help="retrain the model immediately based on feedback.",
    )
>>>>>>> ee086eb8

    arguments.add_output_arg(
        parser, help_text="directory to persist the trained model in", required=False
    )
    arguments.add_config_arg(parser, nargs=1)
    arguments.add_model_and_story_group(parser, allow_pretrained_model=True)
    arguments.add_domain_arg(parser, required=False)


def add_train_args(parser):
    arguments.add_config_arg(parser, nargs=1)
    arguments.add_output_arg(
        parser, help_text="directory to persist the trained model in", required=True
    )
    arguments.add_model_and_story_group(parser, allow_pretrained_model=False)
    arguments.add_domain_arg(parser, required=True)


def add_general_args(parser):
    parser.add_argument(
        "--augmentation",
        type=int,
        default=50,
        help="how much data augmentation to use during training",
    )
    parser.add_argument(
        "--dump_stories",
        default=False,
        action="store_true",
        help="If enabled, save flattened stories to a file",
    )
    parser.add_argument(
        "--debug_plots",
        default=False,
        action="store_true",
        help="If enabled, will create plots showing checkpoints "
        "and their connections between story blocks in a  "
        "file called `story_blocks_connections.html`.",
    )

    arguments.add_logging_option_arguments(parser)


async def stories_from_cli_args(cmdline_arguments):
    from rasa.core import utils

    if cmdline_arguments.url:
        return await utils.download_file_from_url(cmdline_arguments.url)
    else:
        return cmdline_arguments.stories<|MERGE_RESOLUTION|>--- conflicted
+++ resolved
@@ -37,17 +37,13 @@
     parser.add_argument(
         "--finetune",
         default=False,
-<<<<<<< HEAD
-        action='store_true',
-        help="retrain the model immediately based on feedback.")
-    parser.add_argument('--nlu_data',
-        default=None,
-        help="Location where the nlu training data should be saved.")
-=======
         action="store_true",
         help="retrain the model immediately based on feedback.",
     )
->>>>>>> ee086eb8
+    parser.add_argument('--nlu_data',
+        default=None,
+        help="Location where the nlu training data should be saved.",
+    )
 
     arguments.add_output_arg(
         parser, help_text="directory to persist the trained model in", required=False
