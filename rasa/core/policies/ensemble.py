import importlib
import json
import logging
import os
import sys
from collections import defaultdict
from datetime import datetime
from typing import Text, Optional, Any, List, Dict, Tuple, Set, NamedTuple

import rasa.core
import rasa.utils.io
from rasa.constants import (
    MINIMUM_COMPATIBLE_VERSION,
    DOCS_URL_POLICIES,
    DEFAULT_CONFIG_PATH,
)

from rasa.core import utils
from rasa.core.constants import USER_INTENT_BACK, USER_INTENT_RESTART
from rasa.core.actions.action import (
    ACTION_LISTEN_NAME,
    ACTION_BACK_NAME,
    ACTION_RESTART_NAME,
)
from rasa.core.domain import Domain
from rasa.core.events import SlotSet, ActionExecuted, ActionExecutionRejected, Event
from rasa.core.exceptions import UnsupportedDialogueModelError
from rasa.core.featurizers import MaxHistoryTrackerFeaturizer
from rasa.core.interpreter import NaturalLanguageInterpreter
from rasa.core.policies.policy import Policy
from rasa.core.policies.fallback import FallbackPolicy
from rasa.core.policies.memoization import MemoizationPolicy, AugmentedMemoizationPolicy
from rasa.core.policies.rule_policy import RulePolicy
from rasa.core.trackers import DialogueStateTracker
from rasa.core import registry
from rasa.utils import common as common_utils

logger = logging.getLogger(__name__)


class PolicyEnsemble:
    versioned_packages = ["rasa", "tensorflow", "sklearn"]

    def __init__(
        self, policies: List[Policy], action_fingerprints: Optional[Dict] = None
    ) -> None:
        self.policies = policies
        self.date_trained = None

        if action_fingerprints:
            self.action_fingerprints = action_fingerprints
        else:
            self.action_fingerprints = {}

        self._check_priorities()
        self._check_for_important_policies()

    def _check_for_important_policies(self) -> None:
        from rasa.core.policies.mapping_policy import MappingPolicy

        if not any(isinstance(policy, MappingPolicy) for policy in self.policies):
            logger.info(
                "MappingPolicy not included in policy ensemble. Default intents "
                "'{} and {} will not trigger actions '{}' and '{}'."
                "".format(
                    USER_INTENT_RESTART,
                    USER_INTENT_BACK,
                    ACTION_RESTART_NAME,
                    ACTION_BACK_NAME,
                )
            )

    @staticmethod
    def _training_events_from_trackers(training_trackers) -> Dict[Text, Set[Event]]:
        events_metadata = defaultdict(set)

        for t in training_trackers:
            tracker = t.init_copy()
            for event in t.events:
                tracker.update(event)
                if not isinstance(event, ActionExecuted):
                    action_name = tracker.latest_action_name
                    events_metadata[action_name].add(event)

        return events_metadata

    @staticmethod
    def check_domain_ensemble_compatibility(
        ensemble: Optional["PolicyEnsemble"], domain: Optional[Domain]
    ) -> None:
        """Check for elements that only work with certain policy/domain combinations."""

        from rasa.core.policies.form_policy import FormPolicy
        from rasa.core.policies.mapping_policy import MappingPolicy
        from rasa.core.policies.two_stage_fallback import TwoStageFallbackPolicy

        policies_needing_validation = [
            FormPolicy,
            MappingPolicy,
            TwoStageFallbackPolicy,
        ]
        for policy in policies_needing_validation:
            policy.validate_against_domain(ensemble, domain)

    def _check_priorities(self) -> None:
        """Checks for duplicate policy priorities within PolicyEnsemble."""

        priority_dict = defaultdict(list)
        for p in self.policies:
            priority_dict[p.priority].append(type(p).__name__)

        for k, v in priority_dict.items():
            if len(v) > 1:
                common_utils.raise_warning(
                    f"Found policies {v} with same priority {k} "
                    f"in PolicyEnsemble. When personalizing "
                    f"priorities, be sure to give all policies "
                    f"different priorities.",
                    docs=DOCS_URL_POLICIES,
                )

    # TODO: This is a temporary implementation for the RulePolicy prototype.
    # Policies should be able to decide themselves whether to use rules or stories
    # for training.
    @staticmethod
    def _split_ml_and_rule_trackers(
        training_trackers: List[DialogueStateTracker],
    ) -> Tuple[List[DialogueStateTracker], List[DialogueStateTracker]]:
        """Return trackers to be trained on ML-based policies and `RulePolicy`.

        Args:
            training_trackers: Trackers to split.

        Returns:
            Trackers from ML-based training data and rule-based data.
        """
        ml_trackers = []
        rule_trackers = []
        for tracker in training_trackers:

            if tracker.is_rule_tracker:
                rule_trackers.append(tracker)
            else:
                ml_trackers.append(tracker)

        return ml_trackers, rule_trackers

    def _policy_ensemble_contains_rule_policy(self) -> bool:
        """Determine whether `RulePolicy` is part of the policy ensemble."""
        return any(isinstance(policy, RulePolicy) for policy in self.policies)

    def _emit_rule_policy_warning(
        self, rule_trackers: List[DialogueStateTracker]
    ) -> None:
        """Emit `UserWarning`s about missing `RulePolicy` training data."""
        rule_policy_is_active = self._policy_ensemble_contains_rule_policy()

        # TODO: add new docs links to these warnings
        if rule_policy_is_active and not rule_trackers:
            raise_warning(
                f"Found `{RulePolicy.__name__}` in your pipeline but "
                f"no rule-based training data. Please add rule-based "
                f"stories to your training data or "
                f"remove the `{RulePolicy.__name__}` entry in "
                f"your pipeline."
            )
        elif not rule_policy_is_active and rule_trackers:
            raise_warning(
                f"Found rule-based training data but `{RulePolicy.__name__}` "
                f"is not part of the configuration. Please add "
                f"`{RulePolicy.__name__}` to the "
                f"`policies` section in `{DEFAULT_CONFIG_PATH}`."
            )

    def train(
        self,
        training_trackers: List[DialogueStateTracker],
        domain: Domain,
        interpreter: NaturalLanguageInterpreter,
        **kwargs: Any,
    ) -> None:
        if training_trackers:
            ml_trackers, rule_trackers = self._split_ml_and_rule_trackers(
                training_trackers
            )
            self._emit_rule_policy_warning(rule_trackers)

            for policy in self.policies:
<<<<<<< HEAD
                trackers_to_train = (
                    rule_trackers if isinstance(policy, RulePolicy) else ml_trackers
                )

                policy.train(trackers_to_train, domain, **kwargs)
=======
                policy.train(
                    training_trackers, domain, interpreter=interpreter, **kwargs
                )
>>>>>>> 4830308f

            training_events = self._training_events_from_trackers(training_trackers)
            self.action_fingerprints = self._create_action_fingerprints(training_events)
        else:
            logger.info("Skipped training, because there are no training samples.")
        self.date_trained = datetime.now().strftime("%Y%m%d-%H%M%S")

    def probabilities_using_best_policy(
        self,
        tracker: DialogueStateTracker,
        domain: Domain,
        interpreter: NaturalLanguageInterpreter,
        **kwargs: Any,
    ) -> Tuple[Optional[List[float]], Optional[Text]]:
        raise NotImplementedError

    def _max_histories(self) -> List[Optional[int]]:
        """Return max history."""

        max_histories = []
        for p in self.policies:
            if isinstance(p.featurizer, MaxHistoryTrackerFeaturizer):
                max_histories.append(p.featurizer.max_history)
            else:
                max_histories.append(None)
        return max_histories

    @staticmethod
    def _create_action_fingerprints(
        training_events: Dict[Text, Set[Event]]
    ) -> Optional[Dict[Any, Dict[Text, List]]]:
        """Fingerprint each action using the events it created during train.

        This allows us to emit warnings when the model is used
        if an action does things it hasn't done during training."""
        if not training_events:
            return None

        action_fingerprints = {}
        for k, vs in training_events.items():
            slots = list({v.key for v in vs if isinstance(v, SlotSet)})
            action_fingerprints[k] = {"slots": slots}
        return action_fingerprints

    def _add_package_version_info(self, metadata: Dict[Text, Any]) -> None:
        """Adds version info for self.versioned_packages to metadata."""

        for package_name in self.versioned_packages:
            try:
                p = importlib.import_module(package_name)
                v = p.__version__  # pytype: disable=attribute-error
                metadata[package_name] = v
            except ImportError:
                pass

    def _persist_metadata(self, path: Text) -> None:
        """Persists the domain specification to storage."""

        # make sure the directory we persist exists
        domain_spec_path = os.path.join(path, "metadata.json")
        rasa.utils.io.create_directory_for_file(domain_spec_path)

        policy_names = [utils.module_path_from_instance(p) for p in self.policies]

        metadata = {
            "action_fingerprints": self.action_fingerprints,
            "python": ".".join([str(s) for s in sys.version_info[:3]]),
            "max_histories": self._max_histories(),
            "ensemble_name": self.__module__ + "." + self.__class__.__name__,
            "policy_names": policy_names,
            "trained_at": self.date_trained,
        }

        self._add_package_version_info(metadata)

        rasa.utils.io.dump_obj_as_json_to_file(domain_spec_path, metadata)

    def persist(self, path: Text) -> None:
        """Persists the policy to storage."""

        self._persist_metadata(path)

        for i, policy in enumerate(self.policies):
            dir_name = "policy_{}_{}".format(i, type(policy).__name__)
            policy_path = os.path.join(path, dir_name)
            policy.persist(policy_path)

    @classmethod
    def load_metadata(cls, path) -> Any:
        metadata_path = os.path.join(path, "metadata.json")
        metadata = json.loads(rasa.utils.io.read_file(os.path.abspath(metadata_path)))
        return metadata

    @staticmethod
    def ensure_model_compatibility(metadata, version_to_check=None) -> None:
        from packaging import version

        if version_to_check is None:
            version_to_check = MINIMUM_COMPATIBLE_VERSION

        model_version = metadata.get("rasa", "0.0.0")
        if version.parse(model_version) < version.parse(version_to_check):
            raise UnsupportedDialogueModelError(
                "The model version is too old to be "
                "loaded by this Rasa Core instance. "
                "Either retrain the model, or run with "
                "an older version. "
                "Model version: {} Instance version: {} "
                "Minimal compatible version: {}"
                "".format(model_version, rasa.__version__, version_to_check),
                model_version,
            )

    @classmethod
    def _ensure_loaded_policy(cls, policy, policy_cls, policy_name: Text):
        if policy is None:
            raise Exception(f"Failed to load policy {policy_name}: load returned None")
        elif not isinstance(policy, policy_cls):
            raise Exception(
                "Failed to load policy {}: "
                "load returned object that is not instance of its own class"
                "".format(policy_name)
            )

    @classmethod
    def load(cls, path: Text) -> "PolicyEnsemble":
        """Loads policy and domain specification from storage"""

        metadata = cls.load_metadata(path)
        cls.ensure_model_compatibility(metadata)
        policies = []
        for i, policy_name in enumerate(metadata["policy_names"]):
            policy_cls = registry.policy_from_module_path(policy_name)
            dir_name = f"policy_{i}_{policy_cls.__name__}"
            policy_path = os.path.join(path, dir_name)
            policy = policy_cls.load(policy_path)
            cls._ensure_loaded_policy(policy, policy_cls, policy_name)
            policies.append(policy)
        ensemble_cls = common_utils.class_from_module_path(metadata["ensemble_name"])
        fingerprints = metadata.get("action_fingerprints", {})
        ensemble = ensemble_cls(policies, fingerprints)
        return ensemble

    @classmethod
    def from_dict(cls, policy_configuration: Dict[Text, Any]) -> List[Policy]:
        import copy

        policies = policy_configuration.get("policies") or policy_configuration.get(
            "policy"
        )
        if policies is None:
            raise InvalidPolicyConfig(
                "You didn't define any policies. "
                "Please define them under 'policies:' "
                "in your policy configuration file."
            )
        if len(policies) == 0:
            raise InvalidPolicyConfig(
                "The policy configuration file has to include at least one policy."
            )

        policies = copy.deepcopy(policies)  # don't manipulate passed `Dict`
        parsed_policies = []

        for policy in policies:
            policy_name = policy.pop("name")
            if policy.get("featurizer"):
                featurizer_func, featurizer_config = cls.get_featurizer_from_dict(
                    policy
                )

                if featurizer_config.get("state_featurizer"):
                    (
                        state_featurizer_func,
                        state_featurizer_config,
                    ) = cls.get_state_featurizer_from_dict(featurizer_config)

                    # override featurizer's state_featurizer
                    # with real state_featurizer class
                    featurizer_config["state_featurizer"] = state_featurizer_func(
                        **state_featurizer_config
                    )

                # override policy's featurizer with real featurizer class
                policy["featurizer"] = featurizer_func(**featurizer_config)

            try:
                constr_func = registry.policy_from_module_path(policy_name)
                try:
                    policy_object = constr_func(**policy)
                except TypeError as e:
                    raise Exception(f"Could not initialize {policy_name}. {e}")
                parsed_policies.append(policy_object)
            except (ImportError, AttributeError):
                raise InvalidPolicyConfig(
                    "Module for policy '{}' could not "
                    "be loaded. Please make sure the "
                    "name is a valid policy."
                    "".format(policy_name)
                )

        return parsed_policies

    @classmethod
    def get_featurizer_from_dict(cls, policy) -> Tuple[Any, Any]:
        # policy can have only 1 featurizer
        if len(policy["featurizer"]) > 1:
            raise InvalidPolicyConfig("policy can have only 1 featurizer")
        featurizer_config = policy["featurizer"][0]
        featurizer_name = featurizer_config.pop("name")
        featurizer_func = registry.featurizer_from_module_path(featurizer_name)

        return featurizer_func, featurizer_config

    @classmethod
    def get_state_featurizer_from_dict(cls, featurizer_config) -> Tuple[Any, Any]:
        # featurizer can have only 1 state featurizer
        if len(featurizer_config["state_featurizer"]) > 1:
            raise InvalidPolicyConfig("featurizer can have only 1 state featurizer")
        state_featurizer_config = featurizer_config["state_featurizer"][0]
        state_featurizer_name = state_featurizer_config.pop("name")
        state_featurizer_func = registry.featurizer_from_module_path(
            state_featurizer_name
        )

        return state_featurizer_func, state_featurizer_config


class Prediction(NamedTuple):
    """Stores the probabilities and the priority of the prediction."""

    probabilities: List[float]
    priority: int


class SimplePolicyEnsemble(PolicyEnsemble):
    @staticmethod
    def is_not_memo_policy(
        policy_name: Text, max_confidence: Optional[float] = None
    ) -> bool:
        is_memo = policy_name.endswith("_" + MemoizationPolicy.__name__)
        is_augmented = policy_name.endswith("_" + AugmentedMemoizationPolicy.__name__)
        # also check if confidence is 0, than it cannot be count as prediction
        return not (is_memo or is_augmented) or max_confidence == 0.0

    @staticmethod
    def _is_not_mapping_policy(
        policy_name: Text, max_confidence: Optional[float] = None
    ) -> bool:
        from rasa.core.policies.mapping_policy import MappingPolicy

        is_mapping = policy_name.endswith("_" + MappingPolicy.__name__)
        # also check if confidence is 0, than it cannot be count as prediction
        return not is_mapping or max_confidence == 0.0

    @staticmethod
    def _is_form_policy(policy_name: Text) -> bool:
        from rasa.core.policies.form_policy import FormPolicy

        return policy_name.endswith("_" + FormPolicy.__name__)

    def _pick_best_policy(
        self, predictions: Dict[Text, Prediction]
    ) -> Tuple[Optional[List[float]], Optional[Text]]:
        """Picks the best policy prediction based on probabilities and policy priority.

        Args:
            predictions: the dictionary containing policy name as keys
                         and predictions as values

        Returns:
            best_probabilities: the list of probabilities for the next actions
            best_policy_name: the name of the picked policy
        """

        best_confidence = (-1, -1)
        best_policy_name = None

        # form and mapping policies are special:
        # form should be above fallback
        # mapping should be below fallback
        # mapping is above form if it wins over fallback
        # therefore form predictions are stored separately

        form_confidence = None
        form_policy_name = None

        for policy_name, prediction in predictions.items():
            confidence = (max(prediction.probabilities), prediction.priority)
            if self._is_form_policy(policy_name):
                # store form prediction separately
                form_confidence = confidence
                form_policy_name = policy_name
            elif confidence > best_confidence:
                # pick the best policy
                best_confidence = confidence
                best_policy_name = policy_name

        if form_confidence is not None and self._is_not_mapping_policy(
            best_policy_name, best_confidence[0]
        ):
            # if mapping didn't win, check form policy predictions
            if form_confidence > best_confidence:
                best_policy_name = form_policy_name

        return predictions[best_policy_name].probabilities, best_policy_name

    def _best_policy_prediction(
        self,
        tracker: DialogueStateTracker,
        domain: Domain,
        interpreter: NaturalLanguageInterpreter,
    ) -> Tuple[Optional[List[float]], Optional[Text]]:
        """Finds the best policy prediction.

        Args:
            tracker: the :class:`rasa.core.trackers.DialogueStateTracker`
            domain: the :class:`rasa.core.domain.Domain`
            interpreter: Interpreter which may be used by the policies to create
                additional features.

        Returns:
            probabilities: the list of probabilities for the next actions
            policy_name: the name of the picked policy
        """

        # find rejected action before running the policies
        # because some of them might add events
        rejected_action_name = None
        if len(tracker.events) > 0 and isinstance(
            tracker.events[-1], ActionExecutionRejected
        ):
            rejected_action_name = tracker.events[-1].action_name

        predictions = {
<<<<<<< HEAD
            f"policy_{i}_{type(p).__name__}": Prediction(
                p.predict_action_probabilities(tracker, domain), p.priority
=======
            f"policy_{i}_{type(p).__name__}": self._get_prediction(
                p, tracker, domain, interpreter
>>>>>>> 4830308f
            )
            for i, p in enumerate(self.policies)
        }

        if rejected_action_name:
            logger.debug(
                f"Execution of '{rejected_action_name}' was rejected. "
                f"Setting its confidence to 0.0 in all predictions."
            )
            for prediction in predictions.values():
                prediction.probabilities[
                    domain.index_for_action(rejected_action_name)
                ] = 0.0

        return self._pick_best_policy(predictions)

    @staticmethod
    def _get_prediction(
        policy: Policy,
        tracker: DialogueStateTracker,
        domain: Domain,
        interpreter: NaturalLanguageInterpreter,
    ) -> Prediction:
        number_of_arguments_in_rasa_1_0 = 2
        arguments = common_utils.arguments_of(policy.predict_action_probabilities)
        if (
            len(arguments) > number_of_arguments_in_rasa_1_0
            and "interpreter" in arguments
        ):
            probabilities = policy.predict_action_probabilities(
                tracker, domain, interpreter
            )
        else:
            common_utils.raise_warning(
                "The function `predict_action_probabilities` of "
                "the `Policy` interface was changed to support "
                "additional parameters. Please make sure to "
                "adapt your custom `Policy` implementation.",
                category=DeprecationWarning,
            )
            probabilities = policy.predict_action_probabilities(tracker, domain)

        return Prediction(probabilities, policy.priority)

    def _fallback_after_listen(
        self, domain: Domain, probabilities: List[float], policy_name: Text
    ) -> Tuple[List[float], Text]:
        """Triggers fallback if `action_listen` is predicted after a user utterance.

        This is done on the condition that:
        - a fallback policy is present,
        - there was just a user message and the predicted
          action is action_listen by a policy
          other than the MemoizationPolicy

        Args:
            domain: the :class:`rasa.core.domain.Domain`
            probabilities: the list of probabilities for the next actions
            policy_name: the name of the picked policy

        Returns:
            probabilities: the list of probabilities for the next actions
            policy_name: the name of the picked policy
        """

        fallback_idx_policy = [
            (i, p) for i, p in enumerate(self.policies) if isinstance(p, FallbackPolicy)
        ]

        if fallback_idx_policy:
            fallback_idx, fallback_policy = fallback_idx_policy[0]

            logger.debug(
                f"Action 'action_listen' was predicted after "
                f"a user message using {policy_name}. Predicting "
                f"fallback action: {fallback_policy.fallback_action_name}"
            )

            probabilities = fallback_policy.fallback_scores(domain)
            policy_name = f"policy_{fallback_idx}_{type(fallback_policy).__name__}"

        return probabilities, policy_name

    def probabilities_using_best_policy(
        self,
        tracker: DialogueStateTracker,
        domain: Domain,
        interpreter: NaturalLanguageInterpreter,
        **kwargs: Any,
    ) -> Tuple[Optional[List[float]], Optional[Text]]:
        """Predicts the next action the bot should take after seeing the tracker.

        Picks the best policy prediction based on probabilities and policy priority.
        Triggers fallback if `action_listen` is predicted after a user utterance.

        Args:
            tracker: the :class:`rasa.core.trackers.DialogueStateTracker`
            domain: the :class:`rasa.core.domain.Domain`
            interpreter: Interpreter which may be used by the policies to create
                additional features.

        Returns:
            best_probabilities: the list of probabilities for the next actions
            best_policy_name: the name of the picked policy
        """

        probabilities, policy_name = self._best_policy_prediction(
            tracker, domain, interpreter
        )

        if (
            tracker.latest_action_name == ACTION_LISTEN_NAME
            and probabilities is not None
            and probabilities.index(max(probabilities))
            == domain.index_for_action(ACTION_LISTEN_NAME)
            and self.is_not_memo_policy(policy_name, max(probabilities))
        ):
            probabilities, policy_name = self._fallback_after_listen(
                domain, probabilities, policy_name
            )

        logger.debug(f"Predicted next action using {policy_name}")
        return probabilities, policy_name


class InvalidPolicyConfig(Exception):
    """Exception that can be raised when policy config is not valid."""

    pass<|MERGE_RESOLUTION|>--- conflicted
+++ resolved
@@ -157,7 +157,7 @@
 
         # TODO: add new docs links to these warnings
         if rule_policy_is_active and not rule_trackers:
-            raise_warning(
+            common_utils.raise_warning(
                 f"Found `{RulePolicy.__name__}` in your pipeline but "
                 f"no rule-based training data. Please add rule-based "
                 f"stories to your training data or "
@@ -165,7 +165,7 @@
                 f"your pipeline."
             )
         elif not rule_policy_is_active and rule_trackers:
-            raise_warning(
+            common_utils.raise_warning(
                 f"Found rule-based training data but `{RulePolicy.__name__}` "
                 f"is not part of the configuration. Please add "
                 f"`{RulePolicy.__name__}` to the "
@@ -186,17 +186,13 @@
             self._emit_rule_policy_warning(rule_trackers)
 
             for policy in self.policies:
-<<<<<<< HEAD
                 trackers_to_train = (
                     rule_trackers if isinstance(policy, RulePolicy) else ml_trackers
                 )
 
-                policy.train(trackers_to_train, domain, **kwargs)
-=======
                 policy.train(
-                    training_trackers, domain, interpreter=interpreter, **kwargs
+                    trackers_to_train, domain, interpreter=interpreter, **kwargs
                 )
->>>>>>> 4830308f
 
             training_events = self._training_events_from_trackers(training_trackers)
             self.action_fingerprints = self._create_action_fingerprints(training_events)
@@ -532,13 +528,8 @@
             rejected_action_name = tracker.events[-1].action_name
 
         predictions = {
-<<<<<<< HEAD
-            f"policy_{i}_{type(p).__name__}": Prediction(
-                p.predict_action_probabilities(tracker, domain), p.priority
-=======
             f"policy_{i}_{type(p).__name__}": self._get_prediction(
                 p, tracker, domain, interpreter
->>>>>>> 4830308f
             )
             for i, p in enumerate(self.policies)
         }
