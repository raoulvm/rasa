import logging
from typing import List, Text, Optional, Any, TYPE_CHECKING, Dict, Tuple

from rasa.shared.core.events import UserUttered, ActionExecuted

from rasa.shared.nlu.interpreter import NaturalLanguageInterpreter
from rasa.core.policies.fallback import FallbackPolicy
from rasa.core.policies.policy import confidence_scores_for, PolicyPrediction
from rasa.shared.core.trackers import DialogueStateTracker
from rasa.core.constants import (
    FALLBACK_POLICY_PRIORITY,
    DEFAULT_NLU_FALLBACK_THRESHOLD,
    DEFAULT_CORE_FALLBACK_THRESHOLD,
    DEFAULT_NLU_FALLBACK_AMBIGUITY_THRESHOLD,
)
from rasa.shared.core.constants import (
    USER_INTENT_OUT_OF_SCOPE,
    ACTION_LISTEN_NAME,
    ACTION_DEFAULT_FALLBACK_NAME,
    ACTION_REVERT_FALLBACK_EVENTS_NAME,
    ACTION_DEFAULT_ASK_AFFIRMATION_NAME,
    ACTION_DEFAULT_ASK_REPHRASE_NAME,
)
from rasa.shared.core.domain import InvalidDomain, Domain
from rasa.shared.nlu.constants import ACTION_NAME, INTENT_NAME_KEY

if TYPE_CHECKING:
    from rasa.core.policies.ensemble import PolicyEnsemble


logger = logging.getLogger(__name__)


def has_user_rephrased(tracker: DialogueStateTracker) -> bool:
    return tracker.last_executed_action_has(ACTION_DEFAULT_ASK_REPHRASE_NAME)


class TwoStageFallbackPolicy(FallbackPolicy):
    """This policy handles low NLU confidence in multiple stages.

    If a NLU prediction has a low confidence score,
    the user is asked to affirm whether they really had this intent.
    If they affirm, the story continues as if the intent was classified
    with high confidence from the beginning.
    If they deny, the user is asked to rephrase his intent.
    If the classification for the rephrased intent was confident, the story
    continues as if the user had this intent from the beginning.
    If the rephrased intent was not classified with high confidence,
    the user is asked to affirm the classified intent.
    If the user affirm the intent, the story continues as if the user had
    this intent from the beginning.
    If the user denies, an ultimate fallback action is triggered
    (e.g. a hand-off to a human).
    """

    def __init__(
        self,
        priority: int = FALLBACK_POLICY_PRIORITY,
        nlu_threshold: float = DEFAULT_NLU_FALLBACK_THRESHOLD,
        ambiguity_threshold: float = DEFAULT_NLU_FALLBACK_AMBIGUITY_THRESHOLD,
        core_threshold: float = DEFAULT_CORE_FALLBACK_THRESHOLD,
        fallback_core_action_name: Text = ACTION_DEFAULT_FALLBACK_NAME,
        fallback_nlu_action_name: Text = ACTION_DEFAULT_FALLBACK_NAME,
        deny_suggestion_intent_name: Text = USER_INTENT_OUT_OF_SCOPE,
    ) -> None:
        """Create a new Two-stage Fallback policy.

        Args:
            nlu_threshold: minimum threshold for NLU confidence.
                If intent prediction confidence is lower than this,
                predict fallback action with confidence 1.0.
            ambiguity_threshold: threshold for minimum difference
                between confidences of the top two predictions
            core_threshold: if NLU confidence threshold is met,
                predict fallback action with confidence
                `core_threshold`. If this is the highest confidence in
                the ensemble, the fallback action will be executed.
            fallback_core_action_name: This action is executed if the Core
                threshold is not met.
            fallback_nlu_action_name: This action is executed if the user
                denies the recognised intent for the second time.
            deny_suggestion_intent_name: The name of the intent which is used
                 to detect that the user denies the suggested intents.
        """
        super().__init__(
            priority,
            nlu_threshold,
            ambiguity_threshold,
            core_threshold,
            fallback_core_action_name,
        )

        self.fallback_nlu_action_name = fallback_nlu_action_name
        self.deny_suggestion_intent_name = deny_suggestion_intent_name

    @classmethod
    def validate_against_domain(
        cls, ensemble: Optional["PolicyEnsemble"], domain: Optional[Domain]
    ) -> None:
        if ensemble is None:
            return

        for p in ensemble.policies:
            if not isinstance(p, TwoStageFallbackPolicy):
                continue
            if domain is None or p.deny_suggestion_intent_name not in domain.intents:
                raise InvalidDomain(
                    "The intent '{0}' must be present in the "
                    "domain file to use TwoStageFallbackPolicy. "
                    "Either include the intent '{0}' in your domain "
                    "or exclude the TwoStageFallbackPolicy from your "
                    "policy configuration".format(p.deny_suggestion_intent_name)
                )

    def predict_action_probabilities(
        self,
        tracker: DialogueStateTracker,
        domain: Domain,
        interpreter: NaturalLanguageInterpreter,
        **kwargs: Any,
<<<<<<< HEAD
    ) -> Tuple[List[float], bool]:
=======
    ) -> PolicyPrediction:
>>>>>>> 61fa7d60
        """Predicts the next action if NLU confidence is low."""
        nlu_data = tracker.latest_message.parse_data
        last_intent_name = nlu_data["intent"].get(INTENT_NAME_KEY, None)
        should_nlu_fallback = self.should_nlu_fallback(
            nlu_data, tracker.latest_action.get(ACTION_NAME)
        )
        user_rephrased = has_user_rephrased(tracker)

        if self._is_user_input_expected(tracker):
            result = confidence_scores_for(ACTION_LISTEN_NAME, 1.0, domain)
        elif self._has_user_denied(last_intent_name, tracker):
            logger.debug(f"User '{tracker.sender_id}' denied suggested intents.")
            result = self._results_for_user_denied(tracker, domain)
        elif user_rephrased and should_nlu_fallback:
            logger.debug(
                "Ambiguous rephrasing of user '{}' "
                "for intent '{}'".format(tracker.sender_id, last_intent_name)
            )
            result = confidence_scores_for(
                ACTION_DEFAULT_ASK_AFFIRMATION_NAME, 1.0, domain
            )
        elif user_rephrased:
            logger.debug(f"User '{tracker.sender_id}' rephrased intent")
            result = confidence_scores_for(
                ACTION_REVERT_FALLBACK_EVENTS_NAME, 1.0, domain
            )
        elif tracker.last_executed_action_has(ACTION_DEFAULT_ASK_AFFIRMATION_NAME):
            if not should_nlu_fallback:
                logger.debug(
                    "User '{}' affirmed intent '{}'"
                    "".format(tracker.sender_id, last_intent_name)
                )
                result = confidence_scores_for(
                    ACTION_REVERT_FALLBACK_EVENTS_NAME, 1.0, domain
                )
            else:
                result = confidence_scores_for(
                    self.fallback_nlu_action_name, 1.0, domain
                )
        elif should_nlu_fallback:
            logger.debug(
                "User '{}' has to affirm intent '{}'.".format(
                    tracker.sender_id, last_intent_name
                )
            )
            result = confidence_scores_for(
                ACTION_DEFAULT_ASK_AFFIRMATION_NAME, 1.0, domain
            )
        else:
            logger.debug(
                "NLU confidence threshold met, confidence of "
                "fallback action set to core threshold ({}).".format(
                    self.core_threshold
                )
            )
            result = self.fallback_scores(domain, self.core_threshold)

<<<<<<< HEAD
        return result, False
=======
        return self._prediction(result)
>>>>>>> 61fa7d60

    def _is_user_input_expected(self, tracker: DialogueStateTracker) -> bool:
        action_requires_input = tracker.latest_action.get(ACTION_NAME) in [
            ACTION_DEFAULT_ASK_AFFIRMATION_NAME,
            ACTION_DEFAULT_ASK_REPHRASE_NAME,
            self.fallback_action_name,
        ]
        try:
            last_utterance_time = tracker.get_last_event_for(UserUttered).timestamp
            last_action_time = tracker.get_last_event_for(ActionExecuted).timestamp
            input_given = last_action_time < last_utterance_time
        except AttributeError:
            input_given = False

        return action_requires_input and not input_given

    def _has_user_denied(
        self, last_intent: Text, tracker: DialogueStateTracker
    ) -> bool:
        return (
            tracker.last_executed_action_has(ACTION_DEFAULT_ASK_AFFIRMATION_NAME)
            and last_intent == self.deny_suggestion_intent_name
        )

    def _results_for_user_denied(
        self, tracker: DialogueStateTracker, domain: Domain
    ) -> List[float]:
        has_denied_before = tracker.last_executed_action_has(
            ACTION_DEFAULT_ASK_REPHRASE_NAME, skip=1
        )

        if has_denied_before:
            return confidence_scores_for(self.fallback_nlu_action_name, 1.0, domain)
        else:
            return confidence_scores_for(ACTION_DEFAULT_ASK_REPHRASE_NAME, 1.0, domain)

    def _metadata(self) -> Dict[Text, Any]:
        return {
            "priority": self.priority,
            "nlu_threshold": self.nlu_threshold,
            "ambiguity_threshold": self.ambiguity_threshold,
            "core_threshold": self.core_threshold,
            "fallback_core_action_name": self.fallback_action_name,
            "fallback_nlu_action_name": self.fallback_nlu_action_name,
            "deny_suggestion_intent_name": self.deny_suggestion_intent_name,
        }

    @classmethod
    def _metadata_filename(cls) -> Text:
        return "two_stage_fallback_policy.json"<|MERGE_RESOLUTION|>--- conflicted
+++ resolved
@@ -1,5 +1,5 @@
 import logging
-from typing import List, Text, Optional, Any, TYPE_CHECKING, Dict, Tuple
+from typing import List, Text, Optional, Any, TYPE_CHECKING, Dict
 
 from rasa.shared.core.events import UserUttered, ActionExecuted
 
@@ -118,11 +118,7 @@
         domain: Domain,
         interpreter: NaturalLanguageInterpreter,
         **kwargs: Any,
-<<<<<<< HEAD
-    ) -> Tuple[List[float], bool]:
-=======
     ) -> PolicyPrediction:
->>>>>>> 61fa7d60
         """Predicts the next action if NLU confidence is low."""
         nlu_data = tracker.latest_message.parse_data
         last_intent_name = nlu_data["intent"].get(INTENT_NAME_KEY, None)
@@ -180,11 +176,7 @@
             )
             result = self.fallback_scores(domain, self.core_threshold)
 
-<<<<<<< HEAD
-        return result, False
-=======
         return self._prediction(result)
->>>>>>> 61fa7d60
 
     def _is_user_input_expected(self, tracker: DialogueStateTracker) -> bool:
         action_requires_input = tracker.latest_action.get(ACTION_NAME) in [
