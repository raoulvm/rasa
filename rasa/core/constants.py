--- conflicted
+++ resolved
@@ -29,11 +29,7 @@
 # the priority intended to be used by form policies
 # it is the highest to prioritize form to the rest of the policies
 FORM_POLICY_PRIORITY = 5
-<<<<<<< HEAD
 UTTER_PREFIX = "utter_"
-=======
-RESPOND_PREFIX = "respond_"
->>>>>>> 30a2b1a9
 
 DIALOGUE = "dialogue"
 
