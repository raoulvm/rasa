import argparse
import asyncio
<<<<<<< HEAD
import functools
=======
>>>>>>> 31f2357a
import logging
import os
import tempfile
import typing
from typing import Dict, Optional, Text, Union, List

import rasa.utils.io
from rasa.constants import NUMBER_OF_TRAINING_STORIES_FILE, PERCENTAGE_KEY
from rasa.core.domain import Domain
from rasa.importers.importer import TrainingDataImporter
from rasa.utils.common import TempDirectoryPath

if typing.TYPE_CHECKING:
    from rasa.core.interpreter import NaturalLanguageInterpreter
    from rasa.core.utils import AvailableEndpoints


logger = logging.getLogger(__name__)


async def train(
    domain_file: Union[Domain, Text],
    training_resource: Union[Text, "TrainingDataImporter"],
    output_path: Text,
    interpreter: Optional["NaturalLanguageInterpreter"] = None,
    endpoints: "AvailableEndpoints" = None,
    dump_stories: bool = False,
    policy_config: Optional[Union[Text, Dict]] = None,
    exclusion_percentage: int = None,
    additional_arguments: Optional[Dict] = None,
):
    from rasa.core.agent import Agent
    from rasa.core import config, utils
    from rasa.core.utils import AvailableEndpoints

    if not endpoints:
        endpoints = AvailableEndpoints()

    if not additional_arguments:
        additional_arguments = {}

    policies = config.load(policy_config)

    agent = Agent(
        domain_file,
        generator=endpoints.nlg,
        action_endpoint=endpoints.action,
        interpreter=interpreter,
        policies=policies,
    )

    data_load_args, additional_arguments = utils.extract_args(
        additional_arguments,
        {
            "use_story_concatenation",
            "unique_last_num_states",
            "augmentation_factor",
            "remove_duplicates",
            "debug_plots",
        },
    )
    training_data = await agent.load_data(
        training_resource, exclusion_percentage=exclusion_percentage, **data_load_args
    )
<<<<<<< HEAD

    loop = asyncio.get_event_loop()
    # pass None to run in default executor
    agent.train(training_data, **kwargs)
    # await loop.run_in_executor(
    #     None, functools.partial(agent.train, training_data, **kwargs)
    # )
=======
    agent.train(training_data, **additional_arguments)
>>>>>>> 31f2357a
    agent.persist(output_path, dump_stories)

    return agent


async def train_comparison_models(
    story_file: Text,
    domain: Text,
    output_path: Text = "",
    exclusion_percentages: Optional[List] = None,
    policy_configs: Optional[List] = None,
    runs: int = 1,
    dump_stories: bool = False,
    additional_arguments: Optional[Dict] = None,
):
    """Train multiple models for comparison of policies"""
    from rasa import model
    from rasa.importers.importer import TrainingDataImporter

    exclusion_percentages = exclusion_percentages or []
    policy_configs = policy_configs or []

    for r in range(runs):
        logging.info("Starting run {}/{}".format(r + 1, runs))

        for current_run, percentage in enumerate(exclusion_percentages, 1):
            for policy_config in policy_configs:

                file_importer = TrainingDataImporter.load_core_importer_from_config(
                    policy_config, domain, [story_file]
                )

                config_name = os.path.splitext(os.path.basename(policy_config))[0]
                logging.info(
                    "Starting to train {} round {}/{}"
                    " with {}% exclusion"
                    "".format(
                        config_name, current_run, len(exclusion_percentages), percentage
                    )
                )

                with TempDirectoryPath(tempfile.mkdtemp()) as train_path:
                    _, new_fingerprint = await asyncio.gather(
                        train(
                            domain,
                            file_importer,
                            train_path,
                            policy_config=policy_config,
                            exclusion_percentage=percentage,
                            additional_arguments=additional_arguments,
                            dump_stories=dump_stories,
                        ),
                        model.model_fingerprint(file_importer),
                    )

                    output_dir = os.path.join(output_path, "run_" + str(r + 1))
                    model_name = config_name + PERCENTAGE_KEY + str(percentage)
                    model.package_model(
                        fingerprint=new_fingerprint,
                        output_directory=output_dir,
                        train_path=train_path,
                        fixed_model_name=model_name,
                    )


async def get_no_of_stories(story_file: Text, domain: Text) -> int:
    """Get number of stories in a file."""
    from rasa.core.domain import TemplateDomain
    from rasa.core.training.dsl import StoryFileReader

    stories = await StoryFileReader.read_from_folder(
        story_file, TemplateDomain.load(domain)
    )
    return len(stories)


async def do_compare_training(
    args: argparse.Namespace,
    story_file: Text,
    additional_arguments: Optional[Dict] = None,
):
<<<<<<< HEAD

    await train_comparison_models(
        story_file,
        args.domain,
        args.out,
        args.percentages,
        args.config,
        args.runs,
        args.dump_stories,
        additional_arguments,
=======
    _, no_stories = await asyncio.gather(
        train_comparison_models(
            story_file=story_file,
            domain=args.domain,
            output_path=args.out,
            exclusion_percentages=args.percentages,
            policy_configs=args.config,
            runs=args.runs,
            dump_stories=args.dump_stories,
            additional_arguments=additional_arguments,
        ),
        get_no_of_stories(args.stories, args.domain),
>>>>>>> 31f2357a
    )

    # store the list of the number of stories present at each exclusion
    # percentage
    story_range = [
        no_stories - round((x / 100.0) * no_stories) for x in args.percentages
    ]

    training_stories_per_model_file = os.path.join(
        args.out, NUMBER_OF_TRAINING_STORIES_FILE
    )
    rasa.utils.io.dump_obj_as_json_to_file(training_stories_per_model_file, story_range)


def do_interactive_learning(
    args: argparse.Namespace, file_importer: TrainingDataImporter,
):
    from rasa.core.training import interactive

    interactive.run_interactive_learning(
        file_importer=file_importer,
        skip_visualization=args.skip_visualization,
        server_args=args.__dict__,
    )


if __name__ == "__main__":
    raise RuntimeError(
        "Calling `rasa.core.train` directly is no longer supported. Please use "
        "`rasa train` to train a combined Core and NLU model or `rasa train core` "
        "to train a Core model."
    )<|MERGE_RESOLUTION|>--- conflicted
+++ resolved
@@ -1,9 +1,5 @@
 import argparse
 import asyncio
-<<<<<<< HEAD
-import functools
-=======
->>>>>>> 31f2357a
 import logging
 import os
 import tempfile
@@ -68,17 +64,7 @@
     training_data = await agent.load_data(
         training_resource, exclusion_percentage=exclusion_percentage, **data_load_args
     )
-<<<<<<< HEAD
-
-    loop = asyncio.get_event_loop()
-    # pass None to run in default executor
-    agent.train(training_data, **kwargs)
-    # await loop.run_in_executor(
-    #     None, functools.partial(agent.train, training_data, **kwargs)
-    # )
-=======
     agent.train(training_data, **additional_arguments)
->>>>>>> 31f2357a
     agent.persist(output_path, dump_stories)
 
     return agent
@@ -160,18 +146,6 @@
     story_file: Text,
     additional_arguments: Optional[Dict] = None,
 ):
-<<<<<<< HEAD
-
-    await train_comparison_models(
-        story_file,
-        args.domain,
-        args.out,
-        args.percentages,
-        args.config,
-        args.runs,
-        args.dump_stories,
-        additional_arguments,
-=======
     _, no_stories = await asyncio.gather(
         train_comparison_models(
             story_file=story_file,
@@ -184,7 +158,6 @@
             additional_arguments=additional_arguments,
         ),
         get_no_of_stories(args.stories, args.domain),
->>>>>>> 31f2357a
     )
 
     # store the list of the number of stories present at each exclusion
@@ -200,7 +173,7 @@
 
 
 def do_interactive_learning(
-    args: argparse.Namespace, file_importer: TrainingDataImporter,
+    args: argparse.Namespace, file_importer: TrainingDataImporter
 ):
     from rasa.core.training import interactive
 
