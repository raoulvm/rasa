import itertools
import os
import logging
import tempfile
from pathlib import Path

import numpy as np
from collections import defaultdict, namedtuple
from tqdm import tqdm
from typing import (
    Iterable,
    Iterator,
    Tuple,
    List,
    Set,
    Optional,
    Text,
    Union,
    Dict,
    Any,
    NamedTuple,
    TYPE_CHECKING,
)

from rasa import telemetry
from rasa.core.agent import Agent
from rasa.core.channels import UserMessage
from rasa.core.processor import MessageProcessor
from rasa.plugin import plugin_manager
from rasa.shared.nlu.training_data.training_data import TrainingData
import rasa.shared.utils.io
import rasa.utils.plotting as plot_utils
import rasa.utils.io as io_utils
import rasa.utils.common

from rasa.constants import TEST_DATA_FILE, TRAIN_DATA_FILE, NLG_DATA_FILE
import rasa.nlu.classifiers.fallback_classifier
from rasa.nlu.constants import (
    RESPONSE_SELECTOR_DEFAULT_INTENT,
    RESPONSE_SELECTOR_PROPERTY_NAME,
    RESPONSE_SELECTOR_PREDICTION_KEY,
    TOKENS_NAMES,
    ENTITY_ATTRIBUTE_CONFIDENCE_TYPE,
    ENTITY_ATTRIBUTE_CONFIDENCE_ROLE,
    ENTITY_ATTRIBUTE_CONFIDENCE_GROUP,
    RESPONSE_SELECTOR_RETRIEVAL_INTENTS,
)
from rasa.shared.nlu.constants import (
    TEXT,
    INTENT,
    INTENT_RESPONSE_KEY,
    ENTITIES,
    EXTRACTOR,
    PRETRAINED_EXTRACTORS,
    ENTITY_ATTRIBUTE_TYPE,
    ENTITY_ATTRIBUTE_GROUP,
    ENTITY_ATTRIBUTE_ROLE,
    NO_ENTITY_TAG,
    INTENT_NAME_KEY,
    PREDICTED_CONFIDENCE_KEY,
)
from rasa.nlu.classifiers import fallback_classifier
from rasa.nlu.tokenizers.tokenizer import Token
from rasa.shared.importers.importer import TrainingDataImporter
from rasa.shared.nlu.training_data.formats.rasa_yaml import RasaYAMLWriter

if TYPE_CHECKING:
    from typing_extensions import TypedDict

    EntityPrediction = TypedDict(
        "EntityPrediction",
        {
            "text": Text,
            "entities": List[Dict[Text, Any]],
            "predicted_entities": List[Dict[Text, Any]],
        },
    )
logger = logging.getLogger(__name__)

# Exclude 'EntitySynonymMapper' and 'ResponseSelector' as their super class
# performs entity extraction but those two classifiers don't
ENTITY_PROCESSORS = {"EntitySynonymMapper", "ResponseSelector"}

EXTRACTORS_WITH_CONFIDENCES = {"CRFEntityExtractor", "DIETClassifier"}


class CVEvaluationResult(NamedTuple):
    """Stores NLU cross-validation results."""

    train: Dict
    test: Dict
    evaluation: Dict


NO_ENTITY = "no_entity"

IntentEvaluationResult = namedtuple(
    "IntentEvaluationResult", "intent_target intent_prediction message confidence"
)

ResponseSelectionEvaluationResult = namedtuple(
    "ResponseSelectionEvaluationResult",
    "intent_response_key_target intent_response_key_prediction message confidence",
)

EntityEvaluationResult = namedtuple(
    "EntityEvaluationResult", "entity_targets entity_predictions tokens message"
)

IntentMetrics = Dict[Text, List[float]]
EntityMetrics = Dict[Text, Dict[Text, List[float]]]
ResponseSelectionMetrics = Dict[Text, List[float]]


def log_evaluation_table(
    report: Text, precision: float, f1: float, accuracy: float
) -> None:  # pragma: no cover
    """Log the sklearn evaluation metrics."""
    logger.info(f"F1-Score:  {f1}")
    logger.info(f"Precision: {precision}")
    logger.info(f"Accuracy:  {accuracy}")
    logger.info(f"Classification report: \n{report}")


def remove_empty_intent_examples(
    intent_results: List[IntentEvaluationResult],
) -> List[IntentEvaluationResult]:
    """Remove those examples without an intent.

    Args:
        intent_results: intent evaluation results

    Returns: intent evaluation results
    """
    filtered = []
    for r in intent_results:
        # substitute None values with empty string
        # to enable sklearn evaluation
        if r.intent_prediction is None:
            r = r._replace(intent_prediction="")

        if r.intent_target != "" and r.intent_target is not None:
            filtered.append(r)

    return filtered


def remove_empty_response_examples(
    response_results: List[ResponseSelectionEvaluationResult],
) -> List[ResponseSelectionEvaluationResult]:
    """Remove those examples without a response.

    Args:
        response_results: response selection evaluation results

    Returns: response selection evaluation results
    """

    filtered = []
    for r in response_results:
        # substitute None values with empty string
        # to enable sklearn evaluation
        if r.intent_response_key_prediction is None:
            r = r._replace(intent_response_key_prediction="")

        if r.confidence is None:
            # This might happen if response selector training data is present but
            # no response selector is part of the model
            r = r._replace(confidence=0.0)

        if r.intent_response_key_target:
            filtered.append(r)

    return filtered


def drop_intents_below_freq(
    training_data: TrainingData, cutoff: int = 5
) -> TrainingData:
    """Remove intent groups with less than cutoff instances.

    Args:
        training_data: training data
        cutoff: threshold

    Returns: updated training data
    """
    logger.debug(
        "Raw data intent examples: {}".format(len(training_data.intent_examples))
    )

    examples_per_intent = training_data.number_of_examples_per_intent
    return training_data.filter_training_examples(
        lambda ex: examples_per_intent.get(ex.get(INTENT), 0) >= cutoff
    )


def write_intent_successes(
    intent_results: List[IntentEvaluationResult], successes_filename: Text
) -> None:
    """Write successful intent predictions to a file.

    Args:
        intent_results: intent evaluation result
        successes_filename: filename of file to save successful predictions to
    """
    successes = [
        {
            "text": r.message,
            "intent": r.intent_target,
            "intent_prediction": {
                INTENT_NAME_KEY: r.intent_prediction,
                "confidence": r.confidence,
            },
        }
        for r in intent_results
        if r.intent_target == r.intent_prediction
    ]

    if successes:
        rasa.shared.utils.io.dump_obj_as_json_to_file(successes_filename, successes)
        logger.info(f"Successful intent predictions saved to {successes_filename}.")
        logger.debug(f"\n\nSuccessfully predicted the following intents: \n{successes}")
    else:
        logger.info("No successful intent predictions found.")


def _write_errors(errors: List[Dict], errors_filename: Text, error_type: Text) -> None:
    """Write incorrect intent predictions to a file.

    Args:
        errors: Serializable prediction errors.
        errors_filename: filename of file to save incorrect predictions to
        error_type: NLU entity which was evaluated (e.g. `intent` or `entity`).
    """
    if errors:
        rasa.shared.utils.io.dump_obj_as_json_to_file(errors_filename, errors)
        logger.info(f"Incorrect {error_type} predictions saved to {errors_filename}.")
        logger.debug(
            f"\n\nThese {error_type} examples could not be classified "
            f"correctly: \n{errors}"
        )
    else:
        logger.info(f"Every {error_type} was predicted correctly by the model.")


def _get_intent_errors(intent_results: List[IntentEvaluationResult]) -> List[Dict]:
    return [
        {
            "text": r.message,
            "intent": r.intent_target,
            "intent_prediction": {
                INTENT_NAME_KEY: r.intent_prediction,
                "confidence": r.confidence,
            },
        }
        for r in intent_results
        if r.intent_target != r.intent_prediction
    ]


def write_response_successes(
    response_results: List[ResponseSelectionEvaluationResult], successes_filename: Text
) -> None:
    """Write successful response selection predictions to a file.

    Args:
        response_results: response selection evaluation result
        successes_filename: filename of file to save successful predictions to
    """

    successes = [
        {
            "text": r.message,
            "intent_response_key_target": r.intent_response_key_target,
            "intent_response_key_prediction": {
                "name": r.intent_response_key_prediction,
                "confidence": r.confidence,
            },
        }
        for r in response_results
        if r.intent_response_key_prediction == r.intent_response_key_target
    ]

    if successes:
        rasa.shared.utils.io.dump_obj_as_json_to_file(successes_filename, successes)
        logger.info(f"Successful response predictions saved to {successes_filename}.")
        logger.debug(
            f"\n\nSuccessfully predicted the following responses: \n{successes}"
        )
    else:
        logger.info("No successful response predictions found.")


def _response_errors(
    response_results: List[ResponseSelectionEvaluationResult],
) -> List[Dict]:
    """Write incorrect response selection predictions to a file.

    Args:
        response_results: response selection evaluation result

    Returns:
        Serializable prediction errors.
    """
    return [
        {
            "text": r.message,
            "intent_response_key_target": r.intent_response_key_target,
            "intent_response_key_prediction": {
                "name": r.intent_response_key_prediction,
                "confidence": r.confidence,
            },
        }
        for r in response_results
        if r.intent_response_key_prediction != r.intent_response_key_target
    ]


def plot_attribute_confidences(
    results: Union[
        List[IntentEvaluationResult], List[ResponseSelectionEvaluationResult]
    ],
    hist_filename: Optional[Text],
    target_key: Text,
    prediction_key: Text,
    title: Text,
) -> None:
    """Create histogram of confidence distribution.

    Args:
        results: evaluation results
        hist_filename: filename to save plot to
        target_key: key of target in results
        prediction_key: key of predictions in results
        title: title of plot
    """
    pos_hist = [
        r.confidence
        for r in results
        if getattr(r, target_key) == getattr(r, prediction_key)
    ]

    neg_hist = [
        r.confidence
        for r in results
        if getattr(r, target_key) != getattr(r, prediction_key)
    ]

    plot_utils.plot_paired_histogram([pos_hist, neg_hist], title, hist_filename)


def plot_entity_confidences(
    merged_targets: List[Text],
    merged_predictions: List[Text],
    merged_confidences: List[float],
    hist_filename: Text,
    title: Text,
) -> None:
    """Creates histogram of confidence distribution.

    Args:
        merged_targets: Entity labels.
        merged_predictions: Predicted entities.
        merged_confidences: Confidence scores of predictions.
        hist_filename: filename to save plot to
        title: title of plot
    """
    pos_hist = [
        confidence
        for target, prediction, confidence in zip(
            merged_targets, merged_predictions, merged_confidences
        )
        if target != NO_ENTITY and target == prediction
    ]

    neg_hist = [
        confidence
        for target, prediction, confidence in zip(
            merged_targets, merged_predictions, merged_confidences
        )
        if prediction not in (NO_ENTITY, target)
    ]

    plot_utils.plot_paired_histogram([pos_hist, neg_hist], title, hist_filename)


def evaluate_response_selections(
    response_selection_results: List[ResponseSelectionEvaluationResult],
    output_directory: Optional[Text],
    successes: bool,
    errors: bool,
    disable_plotting: bool,
    report_as_dict: Optional[bool] = None,
) -> Dict:  # pragma: no cover
    """Creates summary statistics for response selection.

    Only considers those examples with a set response.
    Others are filtered out. Returns a dictionary of containing the
    evaluation result.

    Args:
        response_selection_results: response selection evaluation results
        output_directory: directory to store files to
        successes: if True success are written down to disk
        errors: if True errors are written down to disk
        disable_plotting: if True no plots are created
        report_as_dict: `True` if the evaluation report should be returned as `dict`.
            If `False` the report is returned in a human-readable text format. If `None`
            `report_as_dict` is considered as `True` in case an `output_directory` is
            given.

    Returns: dictionary with evaluation results
    """
    # remove empty response targets
    num_examples = len(response_selection_results)
    response_selection_results = remove_empty_response_examples(
        response_selection_results
    )

    logger.info(
        f"Response Selection Evaluation: Only considering those "
        f"{len(response_selection_results)} examples that have a defined response out "
        f"of {num_examples} examples."
    )

    (
        target_intent_response_keys,
        predicted_intent_response_keys,
    ) = _targets_predictions_from(
        response_selection_results,
        "intent_response_key_target",
        "intent_response_key_prediction",
    )

    report, precision, f1, accuracy, confusion_matrix, labels = _calculate_report(
        output_directory,
        target_intent_response_keys,
        predicted_intent_response_keys,
        report_as_dict,
    )
    if output_directory:
        _dump_report(output_directory, "response_selection_report.json", report)

    if successes:
        successes_filename = "response_selection_successes.json"
        if output_directory:
            successes_filename = os.path.join(output_directory, successes_filename)
        # save classified samples to file for debugging
        write_response_successes(response_selection_results, successes_filename)

    response_errors = _response_errors(response_selection_results)

    if errors and output_directory:
        errors_filename = "response_selection_errors.json"
        errors_filename = os.path.join(output_directory, errors_filename)
        _write_errors(response_errors, errors_filename, error_type="response")

    if not disable_plotting:
        confusion_matrix_filename = "response_selection_confusion_matrix.png"
        if output_directory:
            confusion_matrix_filename = os.path.join(
                output_directory, confusion_matrix_filename
            )

        plot_utils.plot_confusion_matrix(
            confusion_matrix,
            classes=labels,
            title="Response Selection Confusion Matrix",
            output_file=confusion_matrix_filename,
        )

        histogram_filename = "response_selection_histogram.png"
        if output_directory:
            histogram_filename = os.path.join(output_directory, histogram_filename)
        plot_attribute_confidences(
            response_selection_results,
            histogram_filename,
            "intent_response_key_target",
            "intent_response_key_prediction",
            title="Response Selection Prediction Confidence Distribution",
        )

    predictions = [
        {
            "text": res.message,
            "intent_response_key_target": res.intent_response_key_target,
            "intent_response_key_prediction": res.intent_response_key_prediction,
            "confidence": res.confidence,
        }
        for res in response_selection_results
    ]

    return {
        "predictions": predictions,
        "report": report,
        "precision": precision,
        "f1_score": f1,
        "accuracy": accuracy,
        "errors": response_errors,
    }


def _add_confused_labels_to_report(
    report: Dict[Text, Dict[Text, Any]],
    confusion_matrix: np.ndarray,
    labels: List[Text],
    exclude_labels: Optional[List[Text]] = None,
) -> Dict[Text, Dict[Text, Union[Dict, Any]]]:
    """Adds a field "confused_with" to the evaluation report.

    The value is a dict of {"false_positive_label": false_positive_count} pairs.
    If there are no false positives in the confusion matrix,
    the dict will be empty. Typically we include the two most
    commonly false positive labels, three in the rare case that
    the diagonal element in the confusion matrix is not one of the
    three highest values in the row.

    Args:
        report: the evaluation report
        confusion_matrix: confusion matrix
        labels: list of labels

    Returns: updated evaluation report
    """
    if exclude_labels is None:
        exclude_labels = []

    # sort confusion matrix by false positives
    indices = np.argsort(confusion_matrix, axis=1)
    n_candidates = min(3, len(labels))

    for label in labels:
        if label in exclude_labels:
            continue
        # it is possible to predict intent 'None'
        if report.get(label):
            report[label]["confused_with"] = {}

    for i, label in enumerate(labels):
        if label in exclude_labels:
            continue
        for j in range(n_candidates):
            label_idx = indices[i, -(1 + j)]
            false_pos_label = labels[label_idx]
            false_positives = int(confusion_matrix[i, label_idx])
            if (
                false_pos_label != label
                and false_pos_label not in exclude_labels
                and false_positives > 0
            ):
                report[label]["confused_with"][false_pos_label] = false_positives

    return report


def evaluate_intents(
    intent_results: List[IntentEvaluationResult],
    output_directory: Optional[Text],
    successes: bool,
    errors: bool,
    disable_plotting: bool,
    report_as_dict: Optional[bool] = None,
) -> Dict:  # pragma: no cover
    """Creates summary statistics for intents.

    Only considers those examples with a set intent. Others are filtered out.
    Returns a dictionary of containing the evaluation result.

    Args:
        intent_results: intent evaluation results
        output_directory: directory to store files to
        successes: if True correct predictions are written to disk
        errors: if True incorrect predictions are written to disk
        disable_plotting: if True no plots are created
        report_as_dict: `True` if the evaluation report should be returned as `dict`.
            If `False` the report is returned in a human-readable text format. If `None`
            `report_as_dict` is considered as `True` in case an `output_directory` is
            given.

    Returns: dictionary with evaluation results
    """
    # remove empty intent targets
    num_examples = len(intent_results)
    intent_results = remove_empty_intent_examples(intent_results)

    logger.info(
        f"Intent Evaluation: Only considering those {len(intent_results)} examples "
        f"that have a defined intent out of {num_examples} examples."
    )

    target_intents, predicted_intents = _targets_predictions_from(
        intent_results, "intent_target", "intent_prediction"
    )

    report, precision, f1, accuracy, confusion_matrix, labels = _calculate_report(
        output_directory, target_intents, predicted_intents, report_as_dict
    )
    if output_directory:
        _dump_report(output_directory, "intent_report.json", report)

    if successes and output_directory:
        successes_filename = os.path.join(output_directory, "intent_successes.json")
        # save classified samples to file for debugging
        write_intent_successes(intent_results, successes_filename)

    intent_errors = _get_intent_errors(intent_results)
    if errors and output_directory:
        errors_filename = os.path.join(output_directory, "intent_errors.json")
        _write_errors(intent_errors, errors_filename, "intent")

    if not disable_plotting:
        confusion_matrix_filename = "intent_confusion_matrix.png"
        if output_directory:
            confusion_matrix_filename = os.path.join(
                output_directory, confusion_matrix_filename
            )
        plot_utils.plot_confusion_matrix(
            confusion_matrix,
            classes=labels,
            title="Intent Confusion matrix",
            output_file=confusion_matrix_filename,
        )

        histogram_filename = "intent_histogram.png"
        if output_directory:
            histogram_filename = os.path.join(output_directory, histogram_filename)
        plot_attribute_confidences(
            intent_results,
            histogram_filename,
            "intent_target",
            "intent_prediction",
            title="Intent Prediction Confidence Distribution",
        )

    predictions = [
        {
            "text": res.message,
            "intent": res.intent_target,
            "predicted": res.intent_prediction,
            "confidence": res.confidence,
        }
        for res in intent_results
    ]

    return {
        "predictions": predictions,
        "report": report,
        "precision": precision,
        "f1_score": f1,
        "accuracy": accuracy,
        "errors": intent_errors,
    }


def _calculate_report(
    output_directory: Optional[Text],
    targets: Iterable[Any],
    predictions: Iterable[Any],
    report_as_dict: Optional[bool] = None,
    exclude_label: Optional[Text] = None,
) -> Tuple[Union[Text, Dict], float, float, float, np.ndarray, List[Text]]:
    from rasa.model_testing import get_evaluation_metrics
    import sklearn.metrics
    import sklearn.utils.multiclass

    confusion_matrix = sklearn.metrics.confusion_matrix(targets, predictions)
    labels = sklearn.utils.multiclass.unique_labels(targets, predictions)

    if report_as_dict is None:
        report_as_dict = bool(output_directory)

    report, precision, f1, accuracy = get_evaluation_metrics(
        targets, predictions, output_dict=report_as_dict, exclude_label=exclude_label
    )

    if report_as_dict:
        report = _add_confused_labels_to_report(  # type: ignore[assignment]
            report,
            confusion_matrix,
            labels,
            exclude_labels=[exclude_label] if exclude_label else [],
        )
    elif not output_directory:
        log_evaluation_table(report, precision, f1, accuracy)

    return report, precision, f1, accuracy, confusion_matrix, labels


def _dump_report(output_directory: Text, filename: Text, report: Dict) -> None:
    report_filename = os.path.join(output_directory, filename)
    rasa.shared.utils.io.dump_obj_as_json_to_file(report_filename, report)
    logger.info(f"Classification report saved to {report_filename}.")


def merge_labels(
    aligned_predictions: List[Dict], extractor: Optional[Text] = None
) -> List[Text]:
    """Concatenates all labels of the aligned predictions.

    Takes the aligned prediction labels which are grouped for each message
    and concatenates them.

    Args:
        aligned_predictions: aligned predictions
        extractor: entity extractor name

    Returns: concatenated predictions
    """

    if extractor:
        label_lists = [ap["extractor_labels"][extractor] for ap in aligned_predictions]
    else:
        label_lists = [ap["target_labels"] for ap in aligned_predictions]

    return list(itertools.chain(*label_lists))


def merge_confidences(
    aligned_predictions: List[Dict], extractor: Optional[Text] = None
) -> List[float]:
    """Concatenates all confidences of the aligned predictions.

    Takes the aligned prediction confidences which are grouped for each message
    and concatenates them.

    Args:
        aligned_predictions: aligned predictions
        extractor: entity extractor name

    Returns: concatenated confidences
    """

    label_lists = [ap["confidences"][extractor] for ap in aligned_predictions]
    return list(itertools.chain(*label_lists))


def substitute_labels(labels: List[Text], old: Text, new: Text) -> List[Text]:
    """Replaces label names in a list of labels.

    Args:
        labels: list of labels
        old: old label name that should be replaced
        new: new label name

    Returns: updated labels
    """
    return [new if label == old else label for label in labels]


def collect_incorrect_entity_predictions(
    entity_results: List[EntityEvaluationResult],
    merged_predictions: List[Text],
    merged_targets: List[Text],
) -> List["EntityPrediction"]:
    """Get incorrect entity predictions.

    Args:
        entity_results: entity evaluation results
        merged_predictions: list of predicted entity labels
        merged_targets: list of true entity labels

    Returns: list of incorrect predictions
    """
    errors = []
    offset = 0
    for entity_result in entity_results:
        for i in range(offset, offset + len(entity_result.tokens)):
            if merged_targets[i] != merged_predictions[i]:
                prediction: EntityPrediction = {
                    "text": entity_result.message,
                    "entities": entity_result.entity_targets,
                    "predicted_entities": entity_result.entity_predictions,
                }
                errors.append(prediction)
                break
        offset += len(entity_result.tokens)
    return errors


def write_successful_entity_predictions(
    entity_results: List[EntityEvaluationResult],
    merged_targets: List[Text],
    merged_predictions: List[Text],
    successes_filename: Text,
) -> None:
    """Write correct entity predictions to a file.

    Args:
        entity_results: response selection evaluation result
        merged_predictions: list of predicted entity labels
        merged_targets: list of true entity labels
        successes_filename: filename of file to save correct predictions to
    """
    successes = collect_successful_entity_predictions(
        entity_results, merged_predictions, merged_targets
    )

    if successes:
        rasa.shared.utils.io.dump_obj_as_json_to_file(successes_filename, successes)
        logger.info(f"Successful entity predictions saved to {successes_filename}.")
        logger.debug(
            f"\n\nSuccessfully predicted the following entities: \n{successes}"
        )
    else:
        logger.info("No successful entity prediction found.")


def collect_successful_entity_predictions(
    entity_results: List[EntityEvaluationResult],
    merged_predictions: List[Text],
    merged_targets: List[Text],
) -> List["EntityPrediction"]:
    """Get correct entity predictions.

    Args:
        entity_results: entity evaluation results
        merged_predictions: list of predicted entity labels
        merged_targets: list of true entity labels

    Returns: list of correct predictions
    """
    successes = []
    offset = 0
    for entity_result in entity_results:
        for i in range(offset, offset + len(entity_result.tokens)):
            if (
                merged_targets[i] == merged_predictions[i]
                and merged_targets[i] != NO_ENTITY
            ):
                prediction: EntityPrediction = {
                    "text": entity_result.message,
                    "entities": entity_result.entity_targets,
                    "predicted_entities": entity_result.entity_predictions,
                }
                successes.append(prediction)
                break
        offset += len(entity_result.tokens)
    return successes


def evaluate_entities(
    entity_results: List[EntityEvaluationResult],
    extractors: Set[Text],
    output_directory: Optional[Text],
    successes: bool,
    errors: bool,
    disable_plotting: bool,
    report_as_dict: Optional[bool] = None,
) -> Dict:  # pragma: no cover
    """Creates summary statistics for each entity extractor.

    Logs precision, recall, and F1 per entity type for each extractor.

    Args:
        entity_results: entity evaluation results
        extractors: entity extractors to consider
        output_directory: directory to store files to
        successes: if True correct predictions are written to disk
        errors: if True incorrect predictions are written to disk
        disable_plotting: if True no plots are created
        report_as_dict: `True` if the evaluation report should be returned as `dict`.
            If `False` the report is returned in a human-readable text format. If `None`
            `report_as_dict` is considered as `True` in case an `output_directory` is
            given.

    Returns: dictionary with evaluation results
    """
    aligned_predictions = align_all_entity_predictions(entity_results, extractors)
    merged_targets = merge_labels(aligned_predictions)
    merged_targets = substitute_labels(merged_targets, NO_ENTITY_TAG, NO_ENTITY)

    result = {}

    for extractor in extractors:
        merged_predictions = merge_labels(aligned_predictions, extractor)
        merged_predictions = substitute_labels(
            merged_predictions, NO_ENTITY_TAG, NO_ENTITY
        )

        cleaned_targets = plugin_manager().hook.clean_entity_targets_for_evaluation(
            merged_targets=merged_targets, extractor=extractor
        )
        if len(cleaned_targets) > 0:
            cleaned_targets = cleaned_targets[0]
        else:
            cleaned_targets = merged_targets

        logger.info(f"Evaluation for entity extractor: {extractor} ")

        report, precision, f1, accuracy, confusion_matrix, labels = _calculate_report(
            output_directory,
            cleaned_targets,
            merged_predictions,
            report_as_dict,
            exclude_label=NO_ENTITY,
        )
        if output_directory:

            _dump_report(output_directory, f"{extractor}_report.json", report)

        if successes:
            successes_filename = f"{extractor}_successes.json"
            if output_directory:
                successes_filename = os.path.join(output_directory, successes_filename)
            # save classified samples to file for debugging
            write_successful_entity_predictions(
                entity_results, cleaned_targets, merged_predictions, successes_filename
            )

        entity_errors = collect_incorrect_entity_predictions(
            entity_results, merged_predictions, cleaned_targets
        )
        if errors and output_directory:
            errors_filename = os.path.join(output_directory, f"{extractor}_errors.json")

            _write_errors(entity_errors, errors_filename, "entity")

        if not disable_plotting:
            confusion_matrix_filename = f"{extractor}_confusion_matrix.png"
            if output_directory:
                confusion_matrix_filename = os.path.join(
                    output_directory, confusion_matrix_filename
                )
            plot_utils.plot_confusion_matrix(
                confusion_matrix,
                classes=labels,
                title="Entity Confusion matrix",
                output_file=confusion_matrix_filename,
            )

            if extractor in EXTRACTORS_WITH_CONFIDENCES:
                merged_confidences = merge_confidences(aligned_predictions, extractor)
                histogram_filename = f"{extractor}_histogram.png"
                if output_directory:
                    histogram_filename = os.path.join(
                        output_directory, histogram_filename
                    )
                plot_entity_confidences(
                    cleaned_targets,
                    merged_predictions,
                    merged_confidences,
                    title="Entity Prediction Confidence Distribution",
                    hist_filename=histogram_filename,
                )

        result[extractor] = {
            "report": report,
            "precision": precision,
            "f1_score": f1,
            "accuracy": accuracy,
            "errors": entity_errors,
        }

    return result


def is_token_within_entity(token: Token, entity: Dict) -> bool:
    """Checks if a token is within the boundaries of an entity."""
    return determine_intersection(token, entity) == len(token.text)


def does_token_cross_borders(token: Token, entity: Dict) -> bool:
    """Checks if a token crosses the boundaries of an entity."""

    num_intersect = determine_intersection(token, entity)
    return 0 < num_intersect < len(token.text)


def determine_intersection(token: Token, entity: Dict) -> int:
    """Calculates how many characters a given token and entity share."""

    pos_token = set(range(token.start, token.end))
    pos_entity = set(range(entity["start"], entity["end"]))
    return len(pos_token.intersection(pos_entity))


def do_entities_overlap(entities: List[Dict]) -> bool:
    """Checks if entities overlap.

    I.e. cross each others start and end boundaries.

    Args:
        entities: list of entities

    Returns: true if entities overlap, false otherwise.
    """
    sorted_entities = sorted(entities, key=lambda e: e["start"])
    for i in range(len(sorted_entities) - 1):
        curr_ent = sorted_entities[i]
        next_ent = sorted_entities[i + 1]
        if (
            next_ent["start"] < curr_ent["end"]
            and next_ent["entity"] != curr_ent["entity"]
        ):
            logger.warning(f"Overlapping entity {curr_ent} with {next_ent}")
            return True

    return False


def find_intersecting_entities(token: Token, entities: List[Dict]) -> List[Dict]:
    """Finds the entities that intersect with a token.

    Args:
        token: a single token
        entities: entities found by a single extractor

    Returns: list of entities
    """
    candidates = []
    for e in entities:
        if is_token_within_entity(token, e):
            candidates.append(e)
        elif does_token_cross_borders(token, e):
            candidates.append(e)
            logger.debug(
                "Token boundary error for token {}({}, {}) "
                "and entity {}"
                "".format(token.text, token.start, token.end, e)
            )
    return candidates


def pick_best_entity_fit(
    token: Token, candidates: List[Dict[Text, Any]]
) -> Optional[Dict[Text, Any]]:
    """
    Determines the best fitting entity given intersecting entities.

    Args:
        token: a single token
        candidates: entities found by a single extractor
        attribute_key: the attribute key of interest

    Returns:
        the value of the attribute key of the best fitting entity
    """
    if len(candidates) == 0:
        return None
    elif len(candidates) == 1:
        return candidates[0]
    else:
        best_fit = np.argmax([determine_intersection(token, c) for c in candidates])
        return candidates[int(best_fit)]


def determine_token_labels(
    token: Token,
    entities: List[Dict],
    extractors: Optional[Set[Text]] = None,
    attribute_key: Text = ENTITY_ATTRIBUTE_TYPE,
) -> Text:
    """
    Determines the token label for the provided attribute key given entities that do
    not overlap.

    Args:
        token: a single token
        entities: entities found by a single extractor
        extractors: list of extractors
        attribute_key: the attribute key for which the entity type should be returned
    Returns:
        entity type
    """
    entity = determine_entity_for_token(token, entities, extractors)

    if entity is None:
        return NO_ENTITY_TAG

    label = entity.get(attribute_key)

    if not label:
        return NO_ENTITY_TAG

    return label


def determine_entity_for_token(
    token: Token,
    entities: List[Dict[Text, Any]],
    extractors: Optional[Set[Text]] = None,
) -> Optional[Dict[Text, Any]]:
    """
    Determines the best fitting entity for the given token, given entities that do
    not overlap.

    Args:
        token: a single token
        entities: entities found by a single extractor
        extractors: list of extractors

    Returns:
        entity type
    """
    if entities is None or len(entities) == 0:
        return None
    if do_any_extractors_not_support_overlap(extractors) and do_entities_overlap(
        entities
    ):
        raise ValueError("The possible entities should not overlap.")

    candidates = find_intersecting_entities(token, entities)
    return pick_best_entity_fit(token, candidates)


def do_any_extractors_not_support_overlap(extractors: Optional[Set[Text]]) -> bool:
    """Checks if any extractor does not support overlapping entities.

    Args:
        Names of the entitiy extractors

    Returns:
        `True` if and only if CRFEntityExtractor or DIETClassifier is in `extractors`
    """
    if extractors is None:
        return False

    from rasa.nlu.extractors.crf_entity_extractor import CRFEntityExtractor
    from rasa.nlu.classifiers.diet_classifier import DIETClassifier

    return not extractors.isdisjoint(
        {CRFEntityExtractor.__name__, DIETClassifier.__name__}
    )


def align_entity_predictions(
    result: EntityEvaluationResult, extractors: Set[Text]
) -> Dict:
    """Aligns entity predictions to the message tokens.

    Determines for every token the true label based on the
    prediction targets and the label assigned by each
    single extractor.

    Args:
        result: entity evaluation result
        extractors: the entity extractors that should be considered

    Returns: dictionary containing the true token labels and token labels
             from the extractors
    """
    true_token_labels = []
    entities_by_extractors: Dict[Text, List] = {
        extractor: [] for extractor in extractors
    }
    for p in result.entity_predictions:
        entities_by_extractors[p[EXTRACTOR]].append(p)
    extractor_labels: Dict[Text, List] = {extractor: [] for extractor in extractors}
    extractor_confidences: Dict[Text, List] = {
        extractor: [] for extractor in extractors
    }
    for t in result.tokens:
        true_token_labels.append(_concat_entity_labels(t, result.entity_targets))
        for extractor, entities in entities_by_extractors.items():
            extracted_labels = _concat_entity_labels(t, entities, {extractor})
            extracted_confidences = _get_entity_confidences(t, entities, {extractor})
            extractor_labels[extractor].append(extracted_labels)
            extractor_confidences[extractor].append(extracted_confidences)

    return {
        "target_labels": true_token_labels,
        "extractor_labels": extractor_labels,
        "confidences": extractor_confidences,
    }


def _concat_entity_labels(
    token: Token, entities: List[Dict], extractors: Optional[Set[Text]] = None
) -> Text:
    """Concatenate labels for entity type, role, and group for evaluation.

    In order to calculate metrics also for entity type, role, and group we need to
    concatenate their labels. For example, 'location.destination'. This allows
    us to report metrics for every combination of entity type, role, and group.

    Args:
        token: the token we are looking at
        entities: the available entities
        extractors: the extractor of interest

    Returns:
        the entity label of the provided token
    """
    entity_label = determine_token_labels(
        token, entities, extractors, ENTITY_ATTRIBUTE_TYPE
    )
    group_label = determine_token_labels(
        token, entities, extractors, ENTITY_ATTRIBUTE_GROUP
    )
    role_label = determine_token_labels(
        token, entities, extractors, ENTITY_ATTRIBUTE_ROLE
    )

    if entity_label == role_label == group_label == NO_ENTITY_TAG:
        return NO_ENTITY_TAG

    labels = [entity_label, group_label, role_label]
    labels = [label for label in labels if label != NO_ENTITY_TAG]

    return ".".join(labels)


def _get_entity_confidences(
    token: Token, entities: List[Dict], extractors: Optional[Set[Text]] = None
) -> float:
    """Get the confidence value of the best fitting entity.

    If multiple confidence values are present, e.g. for type, role, group, we
    pick the lowest confidence value.

    Args:
        token: the token we are looking at
        entities: the available entities
        extractors: the extractor of interest

    Returns:
        the confidence value
    """
    entity = determine_entity_for_token(token, entities, extractors)

    if entity is None:
        return 0.0

    if entity.get("extractor") not in EXTRACTORS_WITH_CONFIDENCES:
        return 0.0

    conf_type = entity.get(ENTITY_ATTRIBUTE_CONFIDENCE_TYPE) or 1.0
    conf_role = entity.get(ENTITY_ATTRIBUTE_CONFIDENCE_ROLE) or 1.0
    conf_group = entity.get(ENTITY_ATTRIBUTE_CONFIDENCE_GROUP) or 1.0

    return min(conf_type, conf_role, conf_group)


def align_all_entity_predictions(
    entity_results: List[EntityEvaluationResult], extractors: Set[Text]
) -> List[Dict]:
    """Aligns entity predictions to the message tokens for the whole dataset
    using align_entity_predictions.

    Args:
        entity_results: list of entity prediction results
        extractors: the entity extractors that should be considered

    Returns: list of dictionaries containing the true token labels and token
    labels from the extractors
    """
    aligned_predictions = []
    for result in entity_results:
        aligned_predictions.append(align_entity_predictions(result, extractors))

    return aligned_predictions


async def get_eval_data(
    processor: MessageProcessor, test_data: TrainingData
) -> Tuple[
    List[IntentEvaluationResult],
    List[ResponseSelectionEvaluationResult],
    List[EntityEvaluationResult],
]:
    """Runs the model for the test set and extracts targets and predictions.

    Returns intent results (intent targets and predictions, the original
    messages and the confidences of the predictions), response results (
    response targets and predictions) as well as entity results
    (entity_targets, entity_predictions, and tokens).

    Args:
        processor: the processor
        test_data: test data

    Returns: intent, response, and entity evaluation results
    """
    logger.info("Running model for predictions:")

    intent_results, entity_results, response_selection_results = [], [], []

    response_labels = {
        e.get(INTENT_RESPONSE_KEY)
        for e in test_data.intent_examples
        if e.get(INTENT_RESPONSE_KEY) is not None
    }
    intent_labels = {e.get(INTENT) for e in test_data.intent_examples}
    should_eval_intents = len(intent_labels) >= 2
    should_eval_response_selection = len(response_labels) >= 2
    should_eval_entities = len(test_data.entity_examples) > 0

    for example in tqdm(test_data.nlu_examples):
        tracker = plugin_manager().hook.mock_tracker_for_evaluation(
<<<<<<< HEAD
            processor.model_metadata
        )
=======
            example=example, model_metadata=processor.model_metadata
        )
        # if the user overwrites the default implementation take the last tracker
        if isinstance(tracker, list):
            if len(tracker) > 0:
                tracker = tracker[-1]
            else:
                tracker = None
>>>>>>> a6e059af
        result = await processor.parse_message(
            UserMessage(text=example.get(TEXT)),
            tracker=tracker,
            only_output_properties=False,
        )
        _remove_entities_of_extractors(result, PRETRAINED_EXTRACTORS)
        if should_eval_intents:
            if fallback_classifier.is_fallback_classifier_prediction(result):
                # Revert fallback prediction to not shadow
                # the wrongly predicted intent
                # during the test phase.
                result = fallback_classifier.undo_fallback_prediction(result)
            intent_prediction = result.get(INTENT, {})
            intent_results.append(
                IntentEvaluationResult(
                    example.get(INTENT, ""),
                    intent_prediction.get(INTENT_NAME_KEY),
                    result.get(TEXT),
                    intent_prediction.get("confidence"),
                )
            )

        if should_eval_response_selection:
            # including all examples here. Empty response examples are filtered at the
            # time of metric calculation
            intent_target = example.get(INTENT, "")
            selector_properties = result.get(RESPONSE_SELECTOR_PROPERTY_NAME, {})
            response_selector_retrieval_intents = selector_properties.get(
                RESPONSE_SELECTOR_RETRIEVAL_INTENTS, set()
            )
            if (
                intent_target in response_selector_retrieval_intents
                and intent_target in selector_properties
            ):
                response_prediction_key = intent_target
            else:
                response_prediction_key = RESPONSE_SELECTOR_DEFAULT_INTENT

            response_prediction = selector_properties.get(
                response_prediction_key, {}
            ).get(RESPONSE_SELECTOR_PREDICTION_KEY, {})

            intent_response_key_target = example.get(INTENT_RESPONSE_KEY, "")

            response_selection_results.append(
                ResponseSelectionEvaluationResult(
                    intent_response_key_target,
                    response_prediction.get(INTENT_RESPONSE_KEY),
                    result.get(TEXT),
                    response_prediction.get(PREDICTED_CONFIDENCE_KEY),
                )
            )

        if should_eval_entities:
            entity_results.append(
                EntityEvaluationResult(
                    example.get(ENTITIES, []),
                    result.get(ENTITIES, []),
                    result.get(TOKENS_NAMES[TEXT], []),
                    result.get(TEXT),
                )
            )

    return intent_results, response_selection_results, entity_results


def _get_active_entity_extractors(
    entity_results: List[EntityEvaluationResult],
) -> Set[Text]:
    """Finds the names of entity extractors from the EntityEvaluationResults."""
    extractors: Set[Text] = set()
    for result in entity_results:
        for prediction in result.entity_predictions:
            if EXTRACTOR in prediction:
                extractors.add(prediction[EXTRACTOR])
    return extractors


def _remove_entities_of_extractors(
    nlu_parse_result: Dict[Text, Any], extractor_names: Set[Text]
) -> None:
    """Removes the entities annotated by the given extractor names."""
    entities = nlu_parse_result.get(ENTITIES)
    if not entities:
        return
    filtered_entities = [e for e in entities if e.get(EXTRACTOR) not in extractor_names]
    nlu_parse_result[ENTITIES] = filtered_entities


async def run_evaluation(
    data_path: Text,
    processor: MessageProcessor,
    output_directory: Optional[Text] = None,
    successes: bool = False,
    errors: bool = False,
    disable_plotting: bool = False,
    report_as_dict: Optional[bool] = None,
    domain_path: Optional[Text] = None,
) -> Dict:  # pragma: no cover
    """Evaluate intent classification, response selection and entity extraction.

    Args:
        data_path: path to the test data
        processor: the processor used to process and predict
        output_directory: path to folder where all output will be stored
        successes: if true successful predictions are written to a file
        errors: if true incorrect predictions are written to a file
        disable_plotting: if true confusion matrix and histogram will not be rendered
        report_as_dict: `True` if the evaluation report should be returned as `dict`.
            If `False` the report is returned in a human-readable text format. If `None`
            `report_as_dict` is considered as `True` in case an `output_directory` is
            given.
        domain_path: Path to the domain file(s).

    Returns: dictionary containing evaluation results
    """
    import rasa.shared.nlu.training_data.loading
    from rasa.shared.constants import DEFAULT_DOMAIN_PATH

    test_data_importer = TrainingDataImporter.load_from_dict(
        training_data_paths=[data_path],
        domain_path=domain_path if domain_path else DEFAULT_DOMAIN_PATH,
    )
    test_data = test_data_importer.get_nlu_data()

    result: Dict[Text, Optional[Dict]] = {
        "intent_evaluation": None,
        "entity_evaluation": None,
        "response_selection_evaluation": None,
    }

    if output_directory:
        rasa.shared.utils.io.create_directory(output_directory)

    (intent_results, response_selection_results, entity_results) = await get_eval_data(
        processor, test_data
    )

    if intent_results:
        logger.info("Intent evaluation results:")
        result["intent_evaluation"] = evaluate_intents(
            intent_results,
            output_directory,
            successes,
            errors,
            disable_plotting,
            report_as_dict=report_as_dict,
        )

    if response_selection_results:
        logger.info("Response selection evaluation results:")
        result["response_selection_evaluation"] = evaluate_response_selections(
            response_selection_results,
            output_directory,
            successes,
            errors,
            disable_plotting,
            report_as_dict=report_as_dict,
        )

    if any(entity_results):
        logger.info("Entity evaluation results:")
        extractors = _get_active_entity_extractors(entity_results)
        result["entity_evaluation"] = evaluate_entities(
            entity_results,
            extractors,
            output_directory,
            successes,
            errors,
            disable_plotting,
            report_as_dict=report_as_dict,
        )

    telemetry.track_nlu_model_test(test_data)

    return result


def generate_folds(
    n: int, training_data: TrainingData
) -> Iterator[Tuple[TrainingData, TrainingData]]:
    """Generates n cross validation folds for given training data."""

    from sklearn.model_selection import StratifiedKFold

    skf = StratifiedKFold(n_splits=n, shuffle=True)
    x = training_data.intent_examples

    # Get labels as they appear in the training data because we want a
    # stratified split on all intents(including retrieval intents if they exist)
    y = [example.get_full_intent() for example in x]
    for i_fold, (train_index, test_index) in enumerate(skf.split(x, y)):
        logger.debug(f"Fold: {i_fold}")
        train = [x[i] for i in train_index]
        test = [x[i] for i in test_index]
        yield (
            TrainingData(
                training_examples=train,
                entity_synonyms=training_data.entity_synonyms,
                regex_features=training_data.regex_features,
                lookup_tables=training_data.lookup_tables,
                responses=training_data.responses,
            ),
            TrainingData(
                training_examples=test,
                entity_synonyms=training_data.entity_synonyms,
                regex_features=training_data.regex_features,
                lookup_tables=training_data.lookup_tables,
                responses=training_data.responses,
            ),
        )


async def combine_result(
    intent_metrics: IntentMetrics,
    entity_metrics: EntityMetrics,
    response_selection_metrics: ResponseSelectionMetrics,
    processor: MessageProcessor,
    data: TrainingData,
    intent_results: Optional[List[IntentEvaluationResult]] = None,
    entity_results: Optional[List[EntityEvaluationResult]] = None,
    response_selection_results: Optional[
        List[ResponseSelectionEvaluationResult]
    ] = None,
) -> Tuple[IntentMetrics, EntityMetrics, ResponseSelectionMetrics]:
    """Collects intent, response selection and entity metrics for cross validation
    folds.

    If `intent_results`, `response_selection_results` or `entity_results` is provided
    as a list, prediction results are also collected.

    Args:
        intent_metrics: intent metrics
        entity_metrics: entity metrics
        response_selection_metrics: response selection metrics
        processor: the processor
        data: training data
        intent_results: intent evaluation results
        entity_results: entity evaluation results
        response_selection_results: reponse selection evaluation results

    Returns: intent, entity, and response selection metrics
    """
    (
        intent_current_metrics,
        entity_current_metrics,
        response_selection_current_metrics,
        current_intent_results,
        current_entity_results,
        current_response_selection_results,
    ) = await compute_metrics(processor, data)

    if intent_results is not None:
        intent_results += current_intent_results

    if entity_results is not None:
        entity_results += current_entity_results

    if response_selection_results is not None:
        response_selection_results += current_response_selection_results

    for k, v in intent_current_metrics.items():
        intent_metrics[k] = v + intent_metrics[k]

    for k, v in response_selection_current_metrics.items():
        response_selection_metrics[k] = v + response_selection_metrics[k]

    for extractor, extractor_metric in entity_current_metrics.items():
        entity_metrics[extractor] = {
            k: v + entity_metrics[extractor][k] for k, v in extractor_metric.items()
        }

    return intent_metrics, entity_metrics, response_selection_metrics


def _contains_entity_labels(entity_results: List[EntityEvaluationResult]) -> bool:

    for result in entity_results:
        if result.entity_targets or result.entity_predictions:
            return True
    return False


async def cross_validate(
    data: TrainingData,
    n_folds: int,
    nlu_config: Union[Text, Dict],
    output: Optional[Text] = None,
    successes: bool = False,
    errors: bool = False,
    disable_plotting: bool = False,
    report_as_dict: Optional[bool] = None,
) -> Tuple[CVEvaluationResult, CVEvaluationResult, CVEvaluationResult]:
    """Stratified cross validation on data.

    Args:
        data: Training Data
        n_folds: integer, number of cv folds
        nlu_config: nlu config file
        output: path to folder where reports are stored
        successes: if true successful predictions are written to a file
        errors: if true incorrect predictions are written to a file
        disable_plotting: if true no confusion matrix and historgram plates are created
        report_as_dict: `True` if the evaluation report should be returned as `dict`.
            If `False` the report is returned in a human-readable text format. If `None`
            `report_as_dict` is considered as `True` in case an `output_directory` is
            given.

    Returns:
        dictionary with key, list structure, where each entry in list
              corresponds to the relevant result for one fold
    """
    import rasa.model_training

    with tempfile.TemporaryDirectory() as temp_dir:
        tmp_path = Path(temp_dir)

        if isinstance(nlu_config, Dict):
            config_path = tmp_path / "config.yml"
            rasa.shared.utils.io.write_yaml(nlu_config, config_path)
            nlu_config = str(config_path)

        if output:
            rasa.shared.utils.io.create_directory(output)

        intent_train_metrics: IntentMetrics = defaultdict(list)
        intent_test_metrics: IntentMetrics = defaultdict(list)
        entity_train_metrics: EntityMetrics = defaultdict(lambda: defaultdict(list))
        entity_test_metrics: EntityMetrics = defaultdict(lambda: defaultdict(list))
        response_selection_train_metrics: ResponseSelectionMetrics = defaultdict(list)
        response_selection_test_metrics: ResponseSelectionMetrics = defaultdict(list)

        intent_test_results: List[IntentEvaluationResult] = []
        entity_test_results: List[EntityEvaluationResult] = []
        response_selection_test_results: List[ResponseSelectionEvaluationResult] = []

        for train, test in generate_folds(n_folds, data):
            training_data_file = tmp_path / "training_data.yml"
            RasaYAMLWriter().dump(training_data_file, train)

            model_file = rasa.model_training.train_nlu(
                nlu_config, str(training_data_file), str(tmp_path)
            )

            processor = Agent.load(model_file).processor

            # calculate train accuracy
            await combine_result(
                intent_train_metrics,
                entity_train_metrics,
                response_selection_train_metrics,
                processor,
                train,
            )
            # calculate test accuracy
            await combine_result(
                intent_test_metrics,
                entity_test_metrics,
                response_selection_test_metrics,
                processor,
                test,
                intent_test_results,
                entity_test_results,
                response_selection_test_results,
            )

        if intent_test_results:
            logger.info("Accumulated test folds intent evaluation results:")
            intent_evaluation = evaluate_intents(
                intent_test_results,
                output,
                successes,
                errors,
                disable_plotting,
                report_as_dict=report_as_dict,
            )

        entity_evaluation = {}
        if entity_test_results:
            logger.info("Accumulated test folds entity evaluation results:")
            extractors = _get_active_entity_extractors(entity_test_results)
            entity_evaluation = evaluate_entities(
                entity_test_results,
                extractors,
                output,
                successes,
                errors,
                disable_plotting,
                report_as_dict=report_as_dict,
            )

        responses_evaluation = {}
        if response_selection_test_results:
            logger.info("Accumulated test folds response selection evaluation results:")
            responses_evaluation = evaluate_response_selections(
                response_selection_test_results,
                output,
                successes,
                errors,
                disable_plotting,
                report_as_dict=report_as_dict,
            )

        return (
            CVEvaluationResult(
                dict(intent_train_metrics), dict(intent_test_metrics), intent_evaluation
            ),
            CVEvaluationResult(
                dict(entity_train_metrics), dict(entity_test_metrics), entity_evaluation
            ),
            CVEvaluationResult(
                dict(response_selection_train_metrics),
                dict(response_selection_test_metrics),
                responses_evaluation,
            ),
        )


def _targets_predictions_from(
    results: Union[
        List[IntentEvaluationResult], List[ResponseSelectionEvaluationResult]
    ],
    target_key: Text,
    prediction_key: Text,
) -> Iterator[Iterable[Optional[Text]]]:
    return zip(*[(getattr(r, target_key), getattr(r, prediction_key)) for r in results])


async def compute_metrics(
    processor: MessageProcessor, training_data: TrainingData
) -> Tuple[
    IntentMetrics,
    EntityMetrics,
    ResponseSelectionMetrics,
    List[IntentEvaluationResult],
    List[EntityEvaluationResult],
    List[ResponseSelectionEvaluationResult],
]:
    """Computes metrics for intent classification, response selection and entity
    extraction.

    Args:
        processor: the processor
        training_data: training data

    Returns: intent, response selection and entity metrics, and prediction results.
    """
    intent_results, response_selection_results, entity_results = await get_eval_data(
        processor, training_data
    )

    intent_results = remove_empty_intent_examples(intent_results)

    response_selection_results = remove_empty_response_examples(
        response_selection_results
    )

    intent_metrics: IntentMetrics = {}
    if intent_results:
        intent_metrics = _compute_metrics(
            intent_results, "intent_target", "intent_prediction"
        )

    entity_metrics = {}
    if entity_results:
        entity_metrics = _compute_entity_metrics(entity_results)

    response_selection_metrics: ResponseSelectionMetrics = {}
    if response_selection_results:
        response_selection_metrics = _compute_metrics(
            response_selection_results,
            "intent_response_key_target",
            "intent_response_key_prediction",
        )

    return (
        intent_metrics,
        entity_metrics,
        response_selection_metrics,
        intent_results,
        entity_results,
        response_selection_results,
    )


async def compare_nlu(
    configs: List[Text],
    data: TrainingData,
    exclusion_percentages: List[int],
    f_score_results: Dict[Text, List[List[float]]],
    model_names: List[Text],
    output: Text,
    runs: int,
) -> List[int]:
    """
    Trains and compares multiple NLU models.
    For each run and exclusion percentage a model per config file is trained.
    Thereby, the model is trained only on the current percentage of training data.
    Afterwards, the model is tested on the complete test data of that run.
    All results are stored in the provided output directory.

    Args:
        configs: config files needed for training
        data: training data
        exclusion_percentages: percentages of training data to exclude during comparison
        f_score_results: dictionary of model name to f-score results per run
        model_names: names of the models to train
        output: the output directory
        runs: number of comparison runs

    Returns: training examples per run
    """
    import rasa.model_training

    training_examples_per_run = []

    for run in range(runs):

        logger.info("Beginning comparison run {}/{}".format(run + 1, runs))

        run_path = os.path.join(output, "run_{}".format(run + 1))
        io_utils.create_path(run_path)

        test_path = os.path.join(run_path, TEST_DATA_FILE)
        io_utils.create_path(test_path)

        train, test = data.train_test_split()
        rasa.shared.utils.io.write_text_file(test.nlu_as_yaml(), test_path)

        for percentage in exclusion_percentages:
            percent_string = f"{percentage}%_exclusion"

            _, train_included = train.train_test_split(percentage / 100)
            # only count for the first run and ignore the others
            if run == 0:
                training_examples_per_run.append(len(train_included.nlu_examples))

            model_output_path = os.path.join(run_path, percent_string)
            train_split_path = os.path.join(model_output_path, "train")
            train_nlu_split_path = os.path.join(train_split_path, TRAIN_DATA_FILE)
            train_nlg_split_path = os.path.join(train_split_path, NLG_DATA_FILE)
            io_utils.create_path(train_nlu_split_path)
            rasa.shared.utils.io.write_text_file(
                train_included.nlu_as_yaml(), train_nlu_split_path
            )
            rasa.shared.utils.io.write_text_file(
                train_included.nlg_as_yaml(), train_nlg_split_path
            )

            for nlu_config, model_name in zip(configs, model_names):
                logger.info(
                    "Evaluating configuration '{}' with {} training data.".format(
                        model_name, percent_string
                    )
                )

                try:
                    model_path = rasa.model_training.train_nlu(
                        nlu_config,
                        train_split_path,
                        model_output_path,
                        fixed_model_name=model_name,
                    )
                except Exception as e:  # skipcq: PYL-W0703
                    # general exception catching needed to continue evaluating other
                    # model configurations
                    logger.warning(f"Training model '{model_name}' failed. Error: {e}")
                    f_score_results[model_name][run].append(0.0)
                    continue

                output_path = os.path.join(model_output_path, f"{model_name}_report")
                processor = Agent.load(model_path=model_path).processor
                result = await run_evaluation(
                    test_path, processor, output_directory=output_path, errors=True
                )

                f1 = result["intent_evaluation"]["f1_score"]
                f_score_results[model_name][run].append(f1)

    return training_examples_per_run


def _compute_metrics(
    results: Union[
        List[IntentEvaluationResult], List[ResponseSelectionEvaluationResult]
    ],
    target_key: Text,
    prediction_key: Text,
) -> Union[IntentMetrics, ResponseSelectionMetrics]:
    """Computes evaluation metrics for a given corpus and returns the results.

    Args:
        results: evaluation results
        target_key: target key name
        prediction_key: prediction key name

    Returns: metrics
    """
    from rasa.model_testing import get_evaluation_metrics

    # compute fold metrics
    targets, predictions = _targets_predictions_from(
        results, target_key, prediction_key
    )
    _, precision, f1, accuracy = get_evaluation_metrics(targets, predictions)

    return {"Accuracy": [accuracy], "F1-score": [f1], "Precision": [precision]}


def _compute_entity_metrics(
    entity_results: List[EntityEvaluationResult],
) -> EntityMetrics:
    """Computes entity evaluation metrics and returns the results.

    Args:
        entity_results: entity evaluation results
    Returns: entity metrics
    """
    from rasa.model_testing import get_evaluation_metrics

    entity_metric_results: EntityMetrics = defaultdict(lambda: defaultdict(list))
    extractors = _get_active_entity_extractors(entity_results)

    if not extractors:
        return entity_metric_results

    aligned_predictions = align_all_entity_predictions(entity_results, extractors)

    merged_targets = merge_labels(aligned_predictions)
    merged_targets = substitute_labels(merged_targets, NO_ENTITY_TAG, NO_ENTITY)

    for extractor in extractors:
        merged_predictions = merge_labels(aligned_predictions, extractor)
        merged_predictions = substitute_labels(
            merged_predictions, NO_ENTITY_TAG, NO_ENTITY
        )
        _, precision, f1, accuracy = get_evaluation_metrics(
            merged_targets, merged_predictions, exclude_label=NO_ENTITY
        )
        entity_metric_results[extractor]["Accuracy"].append(accuracy)
        entity_metric_results[extractor]["F1-score"].append(f1)
        entity_metric_results[extractor]["Precision"].append(precision)

    return entity_metric_results


def log_results(results: IntentMetrics, dataset_name: Text) -> None:
    """Logs results of cross validation.

    Args:
        results: dictionary of results returned from cross validation
        dataset_name: string of which dataset the results are from, e.g. test/train
    """
    for k, v in results.items():
        logger.info(f"{dataset_name} {k}: {np.mean(v):.3f} ({np.std(v):.3f})")


def log_entity_results(results: EntityMetrics, dataset_name: Text) -> None:
    """Logs entity results of cross validation.

    Args:
        results: dictionary of dictionaries of results returned from cross validation
        dataset_name: string of which dataset the results are from, e.g. test/train
    """
    for extractor, result in results.items():
        logger.info(f"Entity extractor: {extractor}")
        log_results(result, dataset_name)<|MERGE_RESOLUTION|>--- conflicted
+++ resolved
@@ -1288,10 +1288,6 @@
 
     for example in tqdm(test_data.nlu_examples):
         tracker = plugin_manager().hook.mock_tracker_for_evaluation(
-<<<<<<< HEAD
-            processor.model_metadata
-        )
-=======
             example=example, model_metadata=processor.model_metadata
         )
         # if the user overwrites the default implementation take the last tracker
@@ -1300,7 +1296,6 @@
                 tracker = tracker[-1]
             else:
                 tracker = None
->>>>>>> a6e059af
         result = await processor.parse_message(
             UserMessage(text=example.get(TEXT)),
             tracker=tracker,
