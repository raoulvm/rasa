--- conflicted
+++ resolved
@@ -650,17 +650,10 @@
             else:
                 dense_features.append(f)
 
-<<<<<<< HEAD
         # if self._in_layer_norm.get(name) is None:
         #     self._in_layer_norm[name] = tf.keras.layers.LayerNormalization(name=name)
-=======
-        output = tf.concat(dense_features, axis=-1) * mask
-        # apply mean to convert sequence to sentence features
-        output = tf.reduce_sum(output, axis=1) / tf.reduce_sum(mask, axis=1)
-        return output
->>>>>>> b26cfacc
-
         # return self._in_layer_norm[name](tf.concat(dense_features, axis=-1))
+
         return tf.concat(dense_features, axis=-1)
 
     def _create_tf_sequence(self, a_in, mask) -> "tf.Tensor":
