import argparse
import asyncio
import logging
import os
from functools import wraps
from inspect import isawaitable
from sanic import Sanic, response
from sanic.request import Request
from sanic_cors import CORS
from typing import Any, Callable, Optional, Text, Dict

import rasa
import rasa.utils.io
import rasa.utils.common
import rasa.utils.endpoints
from rasa import model, data
from rasa.cli.utils import create_output_path

from rasa.nlu import utils, constants
import rasa.nlu.cli.server as cli
from rasa.nlu.config import RasaNLUModelConfig
from rasa.nlu.data_router import DataRouter, MaxWorkerProcessError, create_data_router
from rasa.constants import MINIMUM_COMPATIBLE_VERSION
from rasa.nlu.model import InvalidModelError
from rasa.nlu.train import TrainingException
from rasa.nlu.utils import read_endpoints

logger = logging.getLogger(__name__)


class ErrorResponse(Exception):
    def __init__(
        self,
        status: int,
        reason: Text,
        message: Text,
        details: Optional[Dict] = None,
        help_url: Optional[Text] = None,
    ):
        self.error_info = {
            "version": rasa.__version__,
            "status": "failure",
            "message": message,
            "reason": reason,
            "details": details or {},
            "help": help_url,
            "code": status,
        }
        self.status = status


def _docs(sub_url: Text) -> Text:
    """Create a url to a subpart of the docs."""
    return constants.DOCS_BASE_URL + sub_url


def create_argument_parser():
    parser = argparse.ArgumentParser(description="parse incoming text")
    cli.add_server_arguments(parser)
    utils.add_logging_option_arguments(parser)

    return parser


def requires_auth(app: Sanic, token: Optional[Text] = None) -> Callable[[Any], Any]:
    """Wraps a request handler with token authentication."""

    def decorator(f: Callable[[Any, Any, Any], Any]) -> Callable[[Any, Any], Any]:
        def sender_id_from_args(args: Any, kwargs: Any) -> Optional[Text]:
            argnames = rasa.utils.common.arguments_of(f)
            try:
                sender_id_arg_idx = argnames.index("sender_id")
                if "sender_id" in kwargs:  # try to fetch from kwargs first
                    return kwargs["sender_id"]
                if sender_id_arg_idx < len(args):
                    return args[sender_id_arg_idx]
                return None
            except ValueError:
                return None

        def sufficient_scope(request, *args: Any, **kwargs: Any) -> Optional[bool]:
            jwt_data = request.app.auth.extract_payload(request)
            user = jwt_data.get("user", {})

            username = user.get("username", None)
            role = user.get("role", None)

            if role == "admin":
                return True
            elif role == "user":
                sender_id = sender_id_from_args(args, kwargs)
                return sender_id is not None and username == sender_id
            else:
                return False

        @wraps(f)
        async def decorated(request: Request, *args: Any, **kwargs: Any) -> Any:
            provided = request.args.get("token", None)
            # noinspection PyProtectedMember
            if token is not None and provided == token:
                result = f(request, *args, **kwargs)
                if isawaitable(result):
                    result = await result
                return result
            elif app.config.get("USE_JWT") and request.app.auth.is_authenticated(
                request
            ):
                if sufficient_scope(request, *args, **kwargs):
                    result = f(request, *args, **kwargs)
                    if isawaitable(result):
                        result = await result
                    return result
                raise ErrorResponse(
                    403,
                    "NotAuthorized",
                    "User has insufficient permissions.",
                    help_url=_docs("/server.html#security-considerations"),
                )
            elif token is None and app.config.get("USE_JWT") is None:
                # authentication is disabled
                result = f(request, *args, **kwargs)
                if isawaitable(result):
                    result = await result
                return result
            raise ErrorResponse(
                401,
                "NotAuthenticated",
                "User is not authenticated.",
                help_url=_docs("/server.html#security-considerations"),
            )

        return decorated

    return decorator


def dump_to_data_file(data, suffix="_training_data"):
    if isinstance(data, str):
        data_string = data
    else:
        data_string = utils.json_to_string(data)

    return utils.create_temporary_file(data_string, suffix)


def _configure_logging(loglevel, logfile):
    logging.basicConfig(filename=logfile, level=loglevel)
    logging.captureWarnings(True)


<<<<<<< HEAD
=======
def _load_default_config(path: Optional[Text]) -> Dict:
    if path:
        return config.load(path).as_dict()
    else:
        return {}


>>>>>>> 52e3d2bd
# configure async loop logging
async def configure_logging():
    if logger.isEnabledFor(logging.DEBUG):
        rasa.utils.io.enable_async_loop_debugging(asyncio.get_event_loop())


def create_app(
    data_router: DataRouter,
    loglevel: Text = "INFO",
<<<<<<< HEAD
    logfile: Text = None,
    token: Text = None,
    cors_origins: Text = None,
=======
    logfile: Optional[Text] = None,
    token: Optional[Text] = None,
    cors_origins: Optional[Text] = None,
>>>>>>> 52e3d2bd
):
    """Class representing Rasa NLU http server."""
    app = Sanic(__name__)
    CORS(
        app, resources={r"/*": {"origins": cors_origins or ""}}, automatic_options=True
    )

    _configure_logging(loglevel, logfile)

    @app.exception(ErrorResponse)
    async def handle_error_response(request: Request, exception: ErrorResponse):
        return response.json(exception.error_info, status=exception.status)

    @app.get("/")
    async def hello(request):
        """Main Rasa route to check if the server is online."""
        return response.text("Hello from Rasa NLU: " + rasa.__version__)

    def parse_response(request_params):
        data = data_router.extract(request_params)
        try:
            return response.json(data_router.parse(data), status=200)
        except InvalidModelError as e:
            raise ErrorResponse(
                404, "NotFound", "Project is invalid.", details={"error": str(e)}
            )
        except Exception as e:
            logger.exception(e)
            raise ErrorResponse(
                500,
                "ServerError",
                "An unexpected error occurred.",
                details={"error": str(e)},
            )

    @app.get("/parse")
    @requires_auth(app, token)
    async def parse(request):
        request_params = request.args

        if "q" not in request_params:
            request_params["q"] = request_params.pop("query", "")

        return parse_response(request_params)

    @app.post("/parse")
    @requires_auth(app, token)
    async def parse(request):
        request_params = request.json

        if "query" in request_params:
            request_params["q"] = request_params.pop("query")

        if "q" not in request_params:
            raise ErrorResponse(
                404, "MessageNotFound", "Invalid parse parameter specified."
            )
        else:

            return parse_response(request_params)

    @app.get("/version")
    @requires_auth(app, token)
    async def version(request):
        """Returns the Rasa server's version"""
        return response.json(
            {
                "version": rasa.__version__,
                "minimum_compatible_version": MINIMUM_COMPATIBLE_VERSION,
            }
        )

    @app.get("/status")
    @requires_auth(app, token)
    async def status(request):
        return response.json(data_router.get_status())

    def extract_data_and_config(request):

        request_content = request.body.decode("utf-8", "strict")

        if "yml" in request.content_type:
            # assumes the user submitted a model configuration with a data
            # parameter attached to it

            model_config = rasa.utils.io.read_yaml(request_content)
            data = model_config.get("data")

        elif "json" in request.content_type:
            model_config = request.json
            data = model_config.get("data")

        else:
            raise Exception(
                "Content-Type must be 'application/x-yml' or 'application/json'"
            )

        return model_config, data

    @app.post("/train")
    @requires_auth(app, token)
    async def train(request):
        # if set will not generate a model name but use the passed one
        model_name = request.args.get("model", None)

        try:
            model_config, data_dict = extract_data_and_config(request)
        except Exception as e:
            raise ErrorResponse(
                500,
                "ServerError",
                "An unexpected error occurred.",
                details={"error": str(e)},
            )

        data_file = dump_to_data_file(data_dict)
        config_file = dump_to_data_file(model_config, "_config")

        try:
            path_to_model = await data_router.start_train_process(
                data_file, RasaNLUModelConfig(model_config), model_name
            )

            # store trained model as tar.gz file
            output_path = create_model_path(model_name, path_to_model)

            nlu_data = data.get_nlu_directory(data_file)
            new_fingerprint = model.model_fingerprint(config_file, nlu_data=nlu_data)
            model.create_package_rasa(path_to_model, output_path, new_fingerprint)
            logger.info(
                "Your Rasa NLU model is trained and saved at '{}'.".format(output_path)
            )

            await data_router.load_model(output_path)

            return await response.file(output_path)
        except MaxWorkerProcessError as e:
            raise ErrorResponse(
                403,
                "NoFreeProcess",
                "No process available for training.",
                details={"error": str(e)},
            )
        except InvalidModelError as e:
            raise ErrorResponse(
                404,
                "ProjectNotFound",
                "Project '{}' not found.".format(project),
                details={"error": str(e)},
            )
        except TrainingException as e:
            raise ErrorResponse(
                500,
                "ServerError",
                "An unexpected error occurred.",
                details={"error": str(e)},
            )

    def create_model_path(model_name, path_to_model):
        parent_dir = os.path.abspath(os.path.join(path_to_model, os.pardir))
        if model_name is not None:
            if not model_name.endswith(".tar.gz"):
                model_name += ".tar.gz"
            parent_dir = os.path.join(parent_dir, model_name)
        output_path = create_output_path(parent_dir, prefix="nlu-")
        return output_path

    @app.post("/evaluate")
    @requires_auth(app, token)
    async def evaluate(request):
        data_string = request.body.decode("utf-8", "strict")

        try:
            payload = await data_router.evaluate(data_string, request.args.get("model"))
            return response.json(payload)

        except MaxWorkerProcessError as e:
            raise ErrorResponse(
                403,
                "Forbidden",
                "No process available for training.",
                details={"error": str(e)},
            )
        except Exception as e:
            raise ErrorResponse(
                500,
                "ServerError",
                "An unexpected error occurred.",
                details={"error": str(e)},
            )

    @app.delete("/models")
    @requires_auth(app, token)
    async def unload_model(request):
        try:
            data_router.unload_model(request.args.get("model"))
            return response.json(None, status=204)
        except Exception as e:
            logger.exception(e)
            raise ErrorResponse(
                500,
                "Server Error",
                "An unexpected error occurred.",
                details={"error": str(e)},
            )

    @app.put("/models")
    @requires_auth(app, token)
    async def unload_model(request):
        try:
            await data_router.load_model(request.args.get("model"))
            return response.json(None, status=204)
        except Exception as e:
            logger.exception(e)
            raise ErrorResponse(
                500,
                "ServerError",
                "An unexpected error occurred.",
                details={"error": str(e)},
            )

    return app


def get_token(_clitoken: str) -> str:
    _envtoken = os.environ.get("RASA_NLU_TOKEN")

    if _clitoken and _envtoken:
        raise Exception(
            "RASA_NLU_TOKEN is set both with the -t option,"
            " with value `{}`, and with an environment variable, "
            "with value `{}`. "
            "Please set the token with just one method "
            "to avoid unexpected behaviours.".format(_clitoken, _envtoken)
        )

    token = _clitoken or _envtoken
    return token


def main(args):
    _endpoints = read_endpoints(args.endpoints)

    loop = asyncio.get_event_loop()
    if loop.is_closed():
        loop = asyncio.new_event_loop()

    router = loop.run_until_complete(
        create_data_router(
            args.model,
            args.max_training_processes,
            args.response_log,
            args.emulate,
            args.storage,
            model_server=_endpoints.model,
            wait_time_between_pulls=args.wait_time_between_pulls,
        )
    )

    loop.close()

    rasa = create_app(
        router, args.loglevel, args.write, get_token(args.token), args.cors
    )
    rasa.add_task(configure_logging)

    logger.info("Started http server on port %s" % args.port)

    rasa.run(
        host="0.0.0.0",
        port=args.port,
        workers=1,
        access_log=logger.isEnabledFor(logging.DEBUG),
    )


if __name__ == "__main__":
    raise RuntimeError(
        "Calling `rasa.nlu.server` directly is "
        "no longer supported. "
        "Please use `rasa run nlu` instead."
    )<|MERGE_RESOLUTION|>--- conflicted
+++ resolved
@@ -148,16 +148,6 @@
     logging.captureWarnings(True)
 
 
-<<<<<<< HEAD
-=======
-def _load_default_config(path: Optional[Text]) -> Dict:
-    if path:
-        return config.load(path).as_dict()
-    else:
-        return {}
-
-
->>>>>>> 52e3d2bd
 # configure async loop logging
 async def configure_logging():
     if logger.isEnabledFor(logging.DEBUG):
@@ -167,15 +157,9 @@
 def create_app(
     data_router: DataRouter,
     loglevel: Text = "INFO",
-<<<<<<< HEAD
-    logfile: Text = None,
-    token: Text = None,
-    cors_origins: Text = None,
-=======
     logfile: Optional[Text] = None,
     token: Optional[Text] = None,
     cors_origins: Optional[Text] = None,
->>>>>>> 52e3d2bd
 ):
     """Class representing Rasa NLU http server."""
     app = Sanic(__name__)
@@ -200,7 +184,7 @@
             return response.json(data_router.parse(data), status=200)
         except InvalidModelError as e:
             raise ErrorResponse(
-                404, "NotFound", "Project is invalid.", details={"error": str(e)}
+                404, "NotFound", "Model is invalid.", details={"error": str(e)}
             )
         except Exception as e:
             logger.exception(e)
@@ -322,8 +306,8 @@
         except InvalidModelError as e:
             raise ErrorResponse(
                 404,
-                "ProjectNotFound",
-                "Project '{}' not found.".format(project),
+                "ModelNotFound",
+                "Model '{}' not found.".format(model_name),
                 details={"error": str(e)},
             )
         except TrainingException as e:
