<<<<<<< HEAD
__version__ = "1.2.5"
=======
__version__ = "1.3.0a1"
>>>>>>> 0354dcf1
<|MERGE_RESOLUTION|>--- conflicted
+++ resolved
@@ -1,5 +1 @@
-<<<<<<< HEAD
-__version__ = "1.2.5"
-=======
-__version__ = "1.3.0a1"
->>>>>>> 0354dcf1
+__version__ = "1.3.0a1"