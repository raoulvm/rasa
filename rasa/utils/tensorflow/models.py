import tensorflow as tf
import numpy as np
import logging
import random
from collections import defaultdict
from typing import (
    List,
    Text,
    Dict,
    Tuple,
    Union,
    Optional,
    Any,
)

from rasa.shared.constants import DIAGNOSTIC_DATA
from rasa.utils.tensorflow.model_data import RasaModelData, FeatureSignature
from rasa.utils.tensorflow.constants import (
    LABEL,
<<<<<<< HEAD
    SEQUENCE,
=======
>>>>>>> 13a8c5c4
    SENTENCE,
    SEQUENCE_LENGTH,
    RANDOM_SEED,
    EMBEDDING_DIMENSION,
    REGULARIZATION_CONSTANT,
    SIMILARITY_TYPE,
    WEIGHT_SPARSITY,
    NUM_NEG,
    LOSS_TYPE,
    MAX_POS_SIM,
    MAX_NEG_SIM,
    USE_MAX_NEG_SIM,
    NEGATIVE_MARGIN_SCALE,
    SCALE_LOSS,
    LEARNING_RATE,
    CONSTRAIN_SIMILARITIES,
    MODEL_CONFIDENCE,
)
from rasa.utils.tensorflow import layers
from rasa.utils.tensorflow import rasa_layers
<<<<<<< HEAD
from rasa.utils.tensorflow.transformer import TransformerEncoder
=======
>>>>>>> 13a8c5c4
from rasa.utils.tensorflow.temp_keras_modules import TmpKerasModel
from rasa.utils.tensorflow.data_generator import (
    RasaDataGenerator,
    RasaBatchDataGenerator,
)
from tensorflow.python.keras.utils import tf_utils

logger = logging.getLogger(__name__)


# noinspection PyMethodOverriding
class RasaModel(TmpKerasModel):
    """Abstract custom Keras model.

     This model overwrites the following methods:
    - train_step
    - test_step
    - predict_step
    - save
    - load
    Cannot be used as tf.keras.Model.
    """

    def __init__(self, random_seed: Optional[int] = None, **kwargs: Any) -> None:
        """Initialize the RasaModel.

        Args:
            random_seed: set the random seed to get reproducible results
        """
        # make sure that keras releases resources from previously trained model
        tf.keras.backend.clear_session()
        super().__init__(**kwargs)

        self.total_loss = tf.keras.metrics.Mean(name="t_loss")
        self.metrics_to_log = ["t_loss"]

        self._training = None  # training phase should be defined when building a graph

        self.random_seed = random_seed
        self._set_random_seed()

        self._tf_predict_step = None
        self.prepared_for_prediction = False

    def _set_random_seed(self) -> None:
        random.seed(self.random_seed)
        tf.random.set_seed(self.random_seed)
        np.random.seed(self.random_seed)

    def batch_loss(
        self, batch_in: Union[Tuple[tf.Tensor], Tuple[np.ndarray]]
    ) -> tf.Tensor:
        """Calculates the loss for the given batch.

        Args:
            batch_in: The batch.

        Returns:
            The loss of the given batch.
        """
        raise NotImplementedError

    def prepare_for_predict(self) -> None:
        """Prepares tf graph fpr prediction.

        This method should contain necessary tf calculations
        and set self variables that are used in `batch_predict`.
        For example, pre calculation of `self.all_labels_embed`.
        """
        pass

    def batch_predict(
        self, batch_in: Union[Tuple[tf.Tensor], Tuple[np.ndarray]]
    ) -> Dict[Text, Union[tf.Tensor, Dict[Text, tf.Tensor]]]:
        """Predicts the output of the given batch.

        Args:
            batch_in: The batch.

        Returns:
            The output to predict.
        """
        raise NotImplementedError

    def train_step(
        self, batch_in: Union[Tuple[tf.Tensor], Tuple[np.ndarray]]
    ) -> Dict[Text, float]:
        """Performs a train step using the given batch.

        Args:
            batch_in: The batch input.

        Returns:
            Training metrics.
        """
        self._training = True

        # calculate supervision and regularization losses separately
        with tf.GradientTape(persistent=True) as tape:
            prediction_loss = self.batch_loss(batch_in)
            regularization_loss = tf.math.add_n(self.losses)
            total_loss = prediction_loss + regularization_loss

        self.total_loss.update_state(total_loss)

        # calculate the gradients that come from supervision signal
        prediction_gradients = tape.gradient(prediction_loss, self.trainable_variables)
        # calculate the gradients that come from regularization
        regularization_gradients = tape.gradient(
            regularization_loss, self.trainable_variables
        )
        # delete gradient tape manually
        # since it was created with `persistent=True` option
        del tape

        gradients = []
        for pred_grad, reg_grad in zip(prediction_gradients, regularization_gradients):
            if pred_grad is not None and reg_grad is not None:
                # remove regularization gradient for variables
                # that don't have prediction gradient
                gradients.append(
                    pred_grad
                    + tf.where(pred_grad > 0, reg_grad, tf.zeros_like(reg_grad))
                )
            else:
                gradients.append(pred_grad)

        self.optimizer.apply_gradients(zip(gradients, self.trainable_variables))

        self._training = None

        return self._get_metric_results()

    def test_step(
        self, batch_in: Union[Tuple[tf.Tensor], Tuple[np.ndarray]]
    ) -> Dict[Text, float]:
        """Tests the model using the given batch.

        This method is used during validation.

        Args:
            batch_in: The batch input.

        Returns:
            Testing metrics.
        """
        self._training = False

        prediction_loss = self.batch_loss(batch_in)
        regularization_loss = tf.math.add_n(self.losses)
        total_loss = prediction_loss + regularization_loss
        self.total_loss.update_state(total_loss)

        self._training = None

        return self._get_metric_results()

    def predict_step(
        self, batch_in: Union[Tuple[tf.Tensor], Tuple[np.ndarray]]
    ) -> Dict[Text, tf.Tensor]:
        """Predicts the output for the given batch.

        Args:
            batch_in: The batch to predict.

        Returns:
            Prediction output.
        """
        self._training = False

        if not self.prepared_for_prediction:
            # in case the model is used for prediction without loading, e.g. directly
            # after training, we need to prepare the model for prediction once
            self.prepare_for_predict()
            self.prepared_for_prediction = True

        return self.batch_predict(batch_in)

    @staticmethod
    def _dynamic_signature(
        batch_in: Union[Tuple[tf.Tensor], Tuple[np.ndarray]]
    ) -> List[List[tf.TensorSpec]]:
        element_spec = []
        for tensor in batch_in:
            if len(tensor.shape) > 1:
                shape = [None] * (len(tensor.shape) - 1) + [tensor.shape[-1]]
            else:
                shape = [None]
            element_spec.append(tf.TensorSpec(shape, tensor.dtype))
        # batch_in is a list of tensors, therefore we need to wrap element_spec into
        # the list
        return [element_spec]

    def rasa_predict(
        self, model_data: RasaModelData
    ) -> Dict[Text, Union[np.ndarray, Dict[Text, Any]]]:
        """Custom prediction method that builds tf graph on the first call.

        Args:
            model_data: The model data to use for prediction.

        Return:
            Prediction output, including diagnostic data.
        """
        self._training = False
        if not self.prepared_for_prediction:
            # in case the model is used for prediction without loading, e.g. directly
            # after training, we need to prepare the model for prediction once
            self.prepare_for_predict()
            self.prepared_for_prediction = True

        batch_in = RasaBatchDataGenerator.prepare_batch(model_data.data)

        if self._run_eagerly:
            outputs = tf_utils.to_numpy_or_python_type(self.predict_step(batch_in))
            outputs[DIAGNOSTIC_DATA] = self._empty_lists_to_none_in_dict(
                outputs[DIAGNOSTIC_DATA]
            )
            return outputs

        if self._tf_predict_step is None:
            self._tf_predict_step = tf.function(
                self.predict_step, input_signature=self._dynamic_signature(batch_in)
            )

        outputs = tf_utils.to_numpy_or_python_type(self._tf_predict_step(batch_in))
        outputs[DIAGNOSTIC_DATA] = self._empty_lists_to_none_in_dict(
            outputs[DIAGNOSTIC_DATA]
        )
        return outputs

    @staticmethod
    def _empty_lists_to_none_in_dict(input_dict: Dict[Text, Any]) -> Dict[Text, Any]:
        """Recursively replaces empty list or np array with None in a dictionary."""

<<<<<<< HEAD
        def _recurse(x):
            if not isinstance(x, dict):
                if (isinstance(x, list) or isinstance(x, np.ndarray)) and np.size(
                    x
                ) == 0:
                    return None
                return x
            return {k: _recurse(v) for k, v in x.items()}
=======
        def _recurse(x: Union[Dict[Text, Any], List[Any], np.ndarray]) -> Optional[Any]:
            if isinstance(x, dict):
                return {k: _recurse(v) for k, v in x.items()}
            elif (isinstance(x, list) or isinstance(x, np.ndarray)) and np.size(x) == 0:
                return None
            return x
>>>>>>> 13a8c5c4

        return _recurse(input_dict)

    def _get_metric_results(self, prefix: Optional[Text] = "") -> Dict[Text, float]:
        return {
            f"{prefix}{metric.name}": metric.result()
            for metric in self.metrics
            if metric.name in self.metrics_to_log
        }

    def save(self, model_file_name: Text, overwrite: bool = True) -> None:
        """Save the model to the given file.

        Args:
            model_file_name: The file name to save the model to.
            overwrite: If 'True' an already existing model with the same file name will
                       be overwritten.
        """
        self.save_weights(model_file_name, overwrite=overwrite, save_format="tf")

    @classmethod
    def load(
        cls,
        model_file_name: Text,
        model_data_example: RasaModelData,
        predict_data_example: Optional[RasaModelData] = None,
        finetune_mode: bool = False,
        *args: Any,
        **kwargs: Any,
    ) -> "RasaModel":
        """Loads a model from the given weights.

        Args:
            model_file_name: Path to file containing model weights.
            model_data_example: Example data point to construct the model architecture.
            predict_data_example: Example data point to speed up prediction during
              inference.
            finetune_mode: Indicates whether to load the model for further finetuning.
            *args: Any other non key-worded arguments.
            **kwargs: Any other key-worded arguments.

        Returns:
            Loaded model with weights appropriately set.
        """
        logger.debug(
            f"Loading the model from {model_file_name} "
            f"with finetune_mode={finetune_mode}..."
        )
        # create empty model
        model = cls(*args, **kwargs)
        learning_rate = kwargs.get("config", {}).get(LEARNING_RATE, 0.001)
        # need to train on 1 example to build weights of the correct size
        model.compile(optimizer=tf.keras.optimizers.Adam(learning_rate))
        data_generator = RasaBatchDataGenerator(model_data_example, batch_size=1)
        model.fit(data_generator, verbose=False)
        # load trained weights
        model.load_weights(model_file_name)

        # predict on one data example to speed up prediction during inference
        # the first prediction always takes a bit longer to trace tf function
        if not finetune_mode and predict_data_example:
            model.rasa_predict(predict_data_example)

        logger.debug("Finished loading the model.")
        return model

    @staticmethod
    def batch_to_model_data_format(
        batch: Union[Tuple[tf.Tensor], Tuple[np.ndarray]],
        data_signature: Dict[Text, Dict[Text, List[FeatureSignature]]],
    ) -> Dict[Text, Dict[Text, List[tf.Tensor]]]:
        """Convert input batch tensors into batch data format.

        Batch contains any number of batch data. The order is equal to the
        key-value pairs in session data. As sparse data were converted into (indices,
        data, shape) before, this method converts them into sparse tensors. Dense
        data is kept.
        """
        # during training batch is a tuple of input and target data
        # as our target data is inside the input data, we are just interested in the
        # input data
        if isinstance(batch[0], Tuple):
            batch = batch[0]

        batch_data = defaultdict(lambda: defaultdict(list))

        idx = 0
        for key, values in data_signature.items():
            for sub_key, signature in values.items():
                for is_sparse, feature_dimension, number_of_dimensions in signature:
                    # we converted all 4D features to 3D features before
                    number_of_dimensions = (
                        number_of_dimensions if number_of_dimensions != 4 else 3
                    )
                    if is_sparse:
                        tensor, idx = RasaModel._convert_sparse_features(
                            batch, feature_dimension, idx, number_of_dimensions
                        )
                    else:
                        tensor, idx = RasaModel._convert_dense_features(
                            batch, feature_dimension, idx, number_of_dimensions
                        )
                    batch_data[key][sub_key].append(tensor)

        return batch_data

    @staticmethod
    def _convert_dense_features(
        batch: Union[Tuple[tf.Tensor], Tuple[np.ndarray]],
        feature_dimension: int,
        idx: int,
        number_of_dimensions: int,
    ) -> Tuple[tf.Tensor, int]:
        if isinstance(batch[idx], tf.Tensor):
            # explicitly substitute last dimension in shape with known
            # static value
            if number_of_dimensions > 1 and (
                batch[idx].shape is None or batch[idx].shape[-1] is None
            ):
                shape: List[Optional[int]] = [None] * (number_of_dimensions - 1)
                shape.append(feature_dimension)
                batch[idx].set_shape(shape)

            return batch[idx], idx + 1

        # convert to Tensor
        return (
            tf.constant(batch[idx], dtype=tf.float32, shape=batch[idx].shape),
            idx + 1,
        )

    @staticmethod
    def _convert_sparse_features(
        batch: Union[Tuple[tf.Tensor], Tuple[np.ndarray]],
        feature_dimension: int,
        idx: int,
        number_of_dimensions: int,
    ) -> Tuple[tf.SparseTensor, int]:
        # explicitly substitute last dimension in shape with known
        # static value
        shape = [batch[idx + 2][i] for i in range(number_of_dimensions - 1)] + [
            feature_dimension
        ]
        return tf.SparseTensor(batch[idx], batch[idx + 1], shape), idx + 3

    def call(
        self,
        inputs: Union[tf.Tensor, List[tf.Tensor]],
        training: Optional[tf.Tensor] = None,
        mask: Optional[tf.Tensor] = None,
    ) -> Union[tf.Tensor, List[tf.Tensor]]:
        """Calls the model on new inputs.

        Arguments:
            inputs: A tensor or list of tensors.
            training: Boolean or boolean scalar tensor, indicating whether to run
              the `Network` in training mode or inference mode.
            mask: A mask or list of masks. A mask can be
                either a tensor or None (no mask).

        Returns:
            A tensor if there is a single output, or
            a list of tensors if there are more than one outputs.
        """
        # This method needs to be implemented, otherwise the super class is raising a
        # NotImplementedError('When subclassing the `Model` class, you should
        #   implement a `call` method.')
        pass


# noinspection PyMethodOverriding
class TransformerRasaModel(RasaModel):
    def __init__(
        self,
        name: Text,
        config: Dict[Text, Any],
        data_signature: Dict[Text, Dict[Text, List[FeatureSignature]]],
        label_data: RasaModelData,
    ) -> None:
        super().__init__(
            name=name, random_seed=config[RANDOM_SEED],
        )

        self.config = config
        self.data_signature = data_signature
        self.label_signature = label_data.get_signature()

        self._check_data()

        label_batch = RasaDataGenerator.prepare_batch(label_data.data)
        self.tf_label_data = self.batch_to_model_data_format(
            label_batch, self.label_signature
        )

        # set up tf layers
        self._tf_layers: Dict[Text, tf.keras.layers.Layer] = {}

    def _check_data(self) -> None:
        raise NotImplementedError

    def _prepare_layers(self) -> None:
        raise NotImplementedError

    def _prepare_label_classification_layers(self, predictor_attribute: Text) -> None:
        """Prepares layers & loss for the final label prediction step."""
        self._prepare_embed_layers(predictor_attribute)
        self._prepare_embed_layers(LABEL)

        self._prepare_dot_product_loss(LABEL, self.config[SCALE_LOSS])

    def _prepare_embed_layers(self, name: Text, prefix: Text = "embed") -> None:
        self._tf_layers[f"{prefix}.{name}"] = layers.Embed(
            self.config[EMBEDDING_DIMENSION],
            self.config[REGULARIZATION_CONSTANT],
            name,
        )

    def _prepare_ffnn_layer(
        self,
        name: Text,
        layer_sizes: List[int],
        drop_rate: float,
        prefix: Text = "ffnn",
    ) -> None:
        self._tf_layers[f"{prefix}.{name}"] = layers.Ffnn(
            layer_sizes,
            drop_rate,
            self.config[REGULARIZATION_CONSTANT],
            self.config[WEIGHT_SPARSITY],
            layer_name_suffix=name,
        )

    def _prepare_dot_product_loss(
        self, name: Text, scale_loss: bool, prefix: Text = "loss"
    ) -> None:
        self._tf_layers[f"{prefix}.{name}"] = layers.DotProductLoss(
            self.config[NUM_NEG],
            self.config[LOSS_TYPE],
            self.config[MAX_POS_SIM],
            self.config[MAX_NEG_SIM],
            self.config[USE_MAX_NEG_SIM],
            self.config[NEGATIVE_MARGIN_SCALE],
            scale_loss,
            similarity_type=self.config[SIMILARITY_TYPE],
            constrain_similarities=self.config[CONSTRAIN_SIMILARITIES],
            model_confidence=self.config[MODEL_CONFIDENCE],
        )

    def _prepare_entity_recognition_layers(self) -> None:
        for tag_spec in self._entity_tag_specs:
            name = tag_spec.tag_name
            num_tags = tag_spec.num_tags
            self._tf_layers[f"embed.{name}.logits"] = layers.Embed(
                num_tags, self.config[REGULARIZATION_CONSTANT], f"logits.{name}"
            )
            self._tf_layers[f"crf.{name}"] = layers.CRF(
                num_tags, self.config[REGULARIZATION_CONSTANT], self.config[SCALE_LOSS]
            )
            self._tf_layers[f"embed.{name}.tags"] = layers.Embed(
                self.config[EMBEDDING_DIMENSION],
                self.config[REGULARIZATION_CONSTANT],
                f"tags.{name}",
            )

    @staticmethod
    def _last_token(x: tf.Tensor, sequence_lengths: tf.Tensor) -> tf.Tensor:
        last_sequence_index = tf.maximum(0, sequence_lengths - 1)
        batch_index = tf.range(tf.shape(last_sequence_index)[0])

        indices = tf.stack([batch_index, last_sequence_index], axis=1)
        return tf.gather_nd(x, indices)

    def _get_mask_for(
        self,
        tf_batch_data: Dict[Text, Dict[Text, List[tf.Tensor]]],
        key: Text,
        sub_key: Text,
    ) -> Optional[tf.Tensor]:
        if key not in tf_batch_data or sub_key not in tf_batch_data[key]:
            return None

        sequence_lengths = tf.cast(tf_batch_data[key][sub_key][0], dtype=tf.int32)
        return rasa_layers.compute_mask(sequence_lengths)

    def _get_sequence_feature_lengths(
        self, tf_batch_data: Dict[Text, Dict[Text, List[tf.Tensor]]], key: Text
    ) -> tf.Tensor:
        """Fetches the sequence lengths of real tokens per input example.

        The number of real tokens for an example is the same as the length of the
        sequence of the sequence-level (token-level) features for that input example.
        """
        if key in tf_batch_data and SEQUENCE_LENGTH in tf_batch_data[key]:
            return tf.cast(tf_batch_data[key][SEQUENCE_LENGTH][0], dtype=tf.int32)

        batch_dim = self._get_batch_dim(tf_batch_data[key])
        return tf.zeros([batch_dim], dtype=tf.int32)

    def _get_sentence_feature_lengths(
        self, tf_batch_data: Dict[Text, Dict[Text, List[tf.Tensor]]], key: Text,
    ) -> tf.Tensor:
        """Fetches the sequence lengths of sentence-level features per input example.

        This is needed because we treat sentence-level features as token-level features
        with 1 token per input example. Hence, the sequence lengths returned by this
        function are all 1s if sentence-level features are present, and 0s otherwise.
        """
        batch_dim = self._get_batch_dim(tf_batch_data[key])

        if key in tf_batch_data and SENTENCE in tf_batch_data[key]:
            return tf.ones([batch_dim], dtype=tf.int32)

        return tf.zeros([batch_dim], dtype=tf.int32)

    @staticmethod
    def _get_batch_dim(attribute_data: Dict[Text, List[tf.Tensor]]) -> int:
        # All the values in the attribute_data dict should be lists of tensors, each
        # tensor of the shape (batch_dim, ...). So we take the first non-empty list we
        # encounter and infer the batch size from its first tensor.
        for key, data in attribute_data.items():
            if data:
                return tf.shape(data[0])[0]
        return None

    def _calculate_entity_loss(
        self,
        inputs: tf.Tensor,
        tag_ids: tf.Tensor,
        mask: tf.Tensor,
        sequence_lengths: tf.Tensor,
        tag_name: Text,
        entity_tags: Optional[tf.Tensor] = None,
    ) -> Tuple[tf.Tensor, tf.Tensor, tf.Tensor]:

        tag_ids = tf.cast(tag_ids[:, :, 0], tf.int32)

        if entity_tags is not None:
            _tags = self._tf_layers[f"embed.{tag_name}.tags"](entity_tags)
            inputs = tf.concat([inputs, _tags], axis=-1)

        logits = self._tf_layers[f"embed.{tag_name}.logits"](inputs)

        # should call first to build weights
        pred_ids, _ = self._tf_layers[f"crf.{tag_name}"](logits, sequence_lengths)
        loss = self._tf_layers[f"crf.{tag_name}"].loss(
            logits, tag_ids, sequence_lengths
        )
        f1 = self._tf_layers[f"crf.{tag_name}"].f1_score(tag_ids, pred_ids, mask)

        return loss, f1, logits

    def batch_loss(
        self, batch_in: Union[Tuple[tf.Tensor], Tuple[np.ndarray]]
    ) -> tf.Tensor:
        """Calculates the loss for the given batch.

        Args:
            batch_in: The batch.

        Returns:
            The loss of the given batch.
        """
        raise NotImplementedError

    def batch_predict(
        self, batch_in: Union[Tuple[tf.Tensor], Tuple[np.ndarray]]
    ) -> Dict[Text, Union[tf.Tensor, Dict[Text, tf.Tensor]]]:
        """Predicts the output of the given batch.

        Args:
            batch_in: The batch.

        Returns:
            The output to predict.
        """
        raise NotImplementedError<|MERGE_RESOLUTION|>--- conflicted
+++ resolved
@@ -17,10 +17,6 @@
 from rasa.utils.tensorflow.model_data import RasaModelData, FeatureSignature
 from rasa.utils.tensorflow.constants import (
     LABEL,
-<<<<<<< HEAD
-    SEQUENCE,
-=======
->>>>>>> 13a8c5c4
     SENTENCE,
     SEQUENCE_LENGTH,
     RANDOM_SEED,
@@ -41,10 +37,6 @@
 )
 from rasa.utils.tensorflow import layers
 from rasa.utils.tensorflow import rasa_layers
-<<<<<<< HEAD
-from rasa.utils.tensorflow.transformer import TransformerEncoder
-=======
->>>>>>> 13a8c5c4
 from rasa.utils.tensorflow.temp_keras_modules import TmpKerasModel
 from rasa.utils.tensorflow.data_generator import (
     RasaDataGenerator,
@@ -280,23 +272,12 @@
     def _empty_lists_to_none_in_dict(input_dict: Dict[Text, Any]) -> Dict[Text, Any]:
         """Recursively replaces empty list or np array with None in a dictionary."""
 
-<<<<<<< HEAD
-        def _recurse(x):
-            if not isinstance(x, dict):
-                if (isinstance(x, list) or isinstance(x, np.ndarray)) and np.size(
-                    x
-                ) == 0:
-                    return None
-                return x
-            return {k: _recurse(v) for k, v in x.items()}
-=======
         def _recurse(x: Union[Dict[Text, Any], List[Any], np.ndarray]) -> Optional[Any]:
             if isinstance(x, dict):
                 return {k: _recurse(v) for k, v in x.items()}
             elif (isinstance(x, list) or isinstance(x, np.ndarray)) and np.size(x) == 0:
                 return None
             return x
->>>>>>> 13a8c5c4
 
         return _recurse(input_dict)
 
