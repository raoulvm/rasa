import asyncio
import pprint as pretty_print
from typing import Any, Dict, Text, TYPE_CHECKING
from rasa.cli.utils import print_success, print_error
from rasa.core.interpreter import NaturalLanguageInterpreter, RasaNLUInterpreter
import rasa.model as model

if TYPE_CHECKING:
    from rasa.core.agent import Agent


def pprint(object: Any):
    pretty_print.pprint(object, indent=2)


def chat(
    model_path: Text = None,
    agent: "Agent" = None,
    interpreter: NaturalLanguageInterpreter = None,
) -> None:
    """Chat to the bot within a Jupyter notebook.

    Args:
        model_path: Path to a Rasa Stack model.
        agent: Rasa Core agent (used if no Rasa Stack model given).
        interpreter: Rasa NLU interpreter (used with Rasa Core agent if no
                     Rasa Stack model is given).
    """

    if model_path:
        from rasa.run import create_agent

        unpacked = model.get_model(model_path)
        agent = create_agent(unpacked)

    elif agent and interpreter:
        # HACK: this skips loading the interpreter and directly
        # sets it afterwards
        nlu_interpreter = RasaNLUInterpreter(
            "skip this and use given interpreter", lazy_init=True
        )
        nlu_interpreter.interpreter = interpreter
        agent.interpreter = interpreter
    else:
        print_error(
            "You either have to define a model path or an agent and an interpreter."
        )

    print ("Your bot is ready to talk! Type your messages here or send '/stop'.")
    loop = asyncio.get_event_loop()
    while True:
        message = input()
        if message == "/stop":
            break

        responses = loop.run_until_complete(agent.handle_text(message))
        for response in responses:
            _display_bot_response(response)


def _display_bot_response(response: Dict):
    from IPython.display import Image, display

    for response_type, value in response.items():
        if response_type == "text":
            print_success(value)

        if response_type == "image":
            image = Image(url=value)
<<<<<<< HEAD
            display(image)
=======
            display(image, )
>>>>>>> cd85fb05
<|MERGE_RESOLUTION|>--- conflicted
+++ resolved
@@ -67,8 +67,4 @@
 
         if response_type == "image":
             image = Image(url=value)
-<<<<<<< HEAD
-            display(image)
-=======
-            display(image, )
->>>>>>> cd85fb05
+            display(image)