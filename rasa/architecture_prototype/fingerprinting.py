--- conflicted
+++ resolved
@@ -6,8 +6,10 @@
 from rasa.architecture_prototype.graph_utils import minimal_graph_schema
 
 from rasa.architecture_prototype.interfaces import (
-    DaskGraph, GraphNodeComponent,
-    GraphSchema, TrainingCacheInterface,
+    DaskGraph,
+    GraphNodeComponent,
+    GraphSchema,
+    TrainingCacheInterface,
 )
 from rasa.shared.constants import DEFAULT_DATA_PATH
 import rasa.shared.utils.common
@@ -17,18 +19,13 @@
 
 
 class FingerprintComponent(GraphNodeComponent):
-<<<<<<< HEAD
-    """Represents a fingerprinted node in a graph before re-running a cached graph.
-
-    This
-=======
     """A Fingerprinted node is used to determine what parts of the graph can be cached.
 
     This replaces a `RasaComponent` when doing a fingerprint run of a dask graph.
     This is when we use the fingerprints stored in the `TrainingCache` to determine
     which parts of a graph need to be re-calculated on a subsequent run.
->>>>>>> 137fbebd
     """
+
     def __call__(self, *args: Any) -> Dict[Text, Any]:
         """We compare the fingerprints of the node inputs with the cache."""
         fingerprint_statuses = dict(ChainMap(*args))
@@ -93,6 +90,7 @@
 
 class FingerprintStatus:
     """Stores the result of the fingerprinting run for a specific node."""
+
     def __init__(
         self,
         nodename: Text,
@@ -117,6 +115,7 @@
 
 class TrainingCache(TrainingCacheInterface):
     """Stores the fingerprints and output values for a graph run."""
+
     def __init__(self) -> None:
         self._fingerprints = {}
         self._outputs = {}
@@ -176,6 +175,7 @@
 
 class CachedComponent:
     """If a component can be cached it is replaced with this."""
+
     def __init__(self, *args, cached_value: Any, **kwargs):
         self._cached_value = cached_value
 
