from __future__ import annotations
from typing import Iterable, Union, Text, Optional, List, Any, Tuple, Dict, Set
import itertools

import numpy as np
import scipy.sparse

import rasa.shared.utils.io
import rasa.shared.nlu.training_data.util
from rasa.shared.nlu.constants import FEATURE_TYPE_SEQUENCE, FEATURE_TYPE_SENTENCE


class Features:
    """Stores the features produced by any featurizer."""

    def __init__(
        self,
        features: Union[np.ndarray, scipy.sparse.spmatrix],
        feature_type: Text,
        attribute: Text,
        origin: Union[Text, List[Text]],
    ) -> None:
        """Initializes the Features object.

        Args:
            features: The features.
            feature_type: Type of the feature, e.g. FEATURE_TYPE_SENTENCE.
            attribute: Message attribute, e.g. INTENT or TEXT.
            origin: Name of the component that created the features.
        """
        self.features = features
        self.type = feature_type
        self.origin = origin
        self.attribute = attribute
        if not self.is_dense() and not self.is_sparse():
            raise ValueError(
                "Features must either be a numpy array for dense "
                "features or a scipy sparse matrix for sparse features."
            )

    def __repr__(self) -> Text:
        return (
            f"{self.__class__.__name__}("
            f"features={self.features}, "
            f"type={self.type}, "
            f"origin={self.origin}, "
            f"attribute={self.attribute})"
        )

    def __str__(self) -> Text:
        return (
            f"{self.__class__.__name__}("
            f"features.shape={self.features.shape}, "
            f"is_sparse={self.is_sparse()}, "
            f"type={self.type}, "
            f"origin={self.origin}, "
            f"attribute={self.attribute})"
        )

    def is_sparse(self) -> bool:
        """Checks if features are sparse or not.

        Returns:
            True, if features are sparse, false otherwise.
        """
        return isinstance(self.features, scipy.sparse.spmatrix)

    def is_dense(self) -> bool:
        """Checks if features are dense or not.

        Returns:
            True, if features are dense, false otherwise.
        """
        return not self.is_sparse()

    def combine_with_features(self, additional_features: Optional[Features]) -> None:
        """Combine the incoming features with this instance's features.

        Args:
            additional_features: additional features to add

        Returns:
            Combined features.
        """
        if additional_features is None:
            return

        if self.is_dense() and additional_features.is_dense():
            self._combine_dense_features(additional_features)
        elif self.is_sparse() and additional_features.is_sparse():
            self._combine_sparse_features(additional_features)
        else:
            raise ValueError("Cannot combine sparse and dense features.")

    def _combine_dense_features(self, additional_features: Features) -> None:
        if self.features.ndim != additional_features.features.ndim:
            raise ValueError(
                f"Cannot combine dense features as sequence dimensions do not "
                f"match: {self.features.ndim} != {additional_features.features.ndim}."
            )

        self.features = np.concatenate(
            (self.features, additional_features.features), axis=-1
        )

    def _combine_sparse_features(self, additional_features: Features) -> None:
        from scipy.sparse import hstack

        if self.features.shape[0] != additional_features.features.shape[0]:
            raise ValueError(
                f"Cannot combine sparse features as sequence dimensions do not "
                f"match: {self.features.shape[0]} != "
                f"{additional_features.features.shape[0]}."
            )

        self.features = hstack([self.features, additional_features.features])

    def __key__(
        self,
    ) -> Tuple[
        Text, Text, Union[np.ndarray, scipy.sparse.spmatrix], Union[Text, List[Text]]
    ]:
        """Returns a 4-tuple of defining properties.

        Returns:
            Tuple of type, attribute, features, and origin properties.
        """
        return self.type, self.attribute, self.features, self.origin

    def __eq__(self, other: Any) -> bool:
        """Tests if the `self` `Feature` equals to the `other`.

        Args:
            other: The other object.

        Returns:
            `True` when the other object is a `Feature` and has the same
            type, attribute, and feature tensors.
        """
        if not isinstance(other, Features):
            return False

        return (
            other.type == self.type
            and other.attribute == self.attribute
            and other.features == self.features
        )

    def fingerprint(self) -> Text:
        """Calculate a stable string fingerprint for the features."""
        if self.is_dense():
            f_as_text = self.features.tostring()
        else:
            f_as_text = rasa.shared.nlu.training_data.util.sparse_matrix_to_string(
                self.features
            )

        return rasa.shared.utils.io.deep_container_fingerprint(
            [self.type, self.origin, self.attribute, f_as_text]
        )

    @staticmethod
    def filter(
        features_list: List[Features],
        attributes: Optional[Iterable[Text]] = None,
        type: Optional[Text] = None,
        origin: Optional[List[Text]] = None,
        is_sparse: Optional[bool] = None,
    ) -> List[Features]:
        """Filters the given list of features.

        Args:
          features_list: list of features to be filtered
          attributes: List of attributes that we're interested in. Set this to `None`
            to disable this filter.
          type: The type of feature we're interested in. Set this to `None`
            to disable this filter.
          origin: If specified, this method will check that the exact order of origins
            matches the given list of origins. The reason for this is that if
            multiple origins are listed for a Feature, this means that this feature
            has been created by concatenating Features from the listed origins in
            that particular order.
          is_sparse: Defines whether all features that we're interested in should be
            sparse. Set this to `None` to disable this filter.

        Returns:
            sub-list of features with the desired properties
        """
        filtered = features_list
        if attributes is not None:
            attributes = set(attributes)
            filtered = [f for f in filtered if f.attribute in attributes]
        if origin is not None:
            filtered = [
                f
                for f in filtered
                if (f.origin if not isinstance(f.origin, Text) else list([f.origin]))
                == origin
            ]
        if type is not None:
            filtered = [f for f in filtered if f.type == type]
        if is_sparse is not None:
            filtered = [f for f in filtered if f.is_sparse() == is_sparse]
        return filtered

    @staticmethod
    def groupby_attribute(
        features_list: List[Features], attributes: Optional[Iterable[Text]] = None,
    ) -> Dict[Text, List[Features]]:
        """Groups the given features according to their attribute.

        Args:
          features_list: list of features to be grouped
          attributes: If specified, the result will be a grouping with respect to
            the given attributes. If some specified attribute has no features attached
            to it, then the resulting dictionary will map it to an empty list.
            If this is None, the result will be a grouping according to all attributes
            for which features can be found.

        Returns:
           a mapping from the requested attributes to the list of correspoding
           features
        """
        # ensure all requested attributes are present in the output - regardless
        # of whether we find features later
        extracted: Dict[Text, List[Features]] = (
            dict()
            if attributes is None
            else {attribute: [] for attribute in attributes}
        )
        # extract features for all (requested) attributes
        for feat in features_list:
            if attributes is None or feat.attribute in attributes:
                extracted.setdefault(feat.attribute, []).append(feat)
        return extracted

    @staticmethod
    def combine(
        features_list: List[Features], expected_origins: Optional[List[Text]] = None,
    ) -> Features:
        """Combine features of the same type and level that describe the same attribute.

        If sequence features are to be combined, then they must have the same
        sequence dimension.

        Args:
          features: Non-empty list of Features  of the same type and level that
            describe the same attribute.
          expected_origins: The expected origins of the given features. This method
            will check that the origin information of each feature is as expected, i.e.
            the origin of the i-th feature in the given list is the i-th origin
            in this list of origins.

        Raises:
          `ValueError` will be raised
           - if the given list is empty
           - if there are inconsistencies in the given list of `Features`
           - if the origins aren't as expected
        """
        if len(features_list) == 0:
            raise ValueError("Expected a non-empty list of Features.")
        if len(features_list) == 1:
            # nothing to combine here
            return features_list[0]

        # Un-Pack the Origin information
        origin_of_combination = [f.origin for f in features_list]
        origin_of_combination = [
            featurizer_name
            for origin in origin_of_combination
            for featurizer_name in (origin if isinstance(origin, List) else [origin])
        ]

        # Sanity Checks
        # (1) origins must be as expected
        if expected_origins is not None:
            if origin_of_combination is not None:
                for idx, (expected, actual) in enumerate(
                    itertools.zip_longest(expected_origins, origin_of_combination)
                ):
                    if expected != actual:
                        raise ValueError(
                            f"Expected '{expected}' to be the origin of the {idx}-th "
                            f"feature (because of `origin_of_combination`) but found a "
                            f"feature from '{actual}'."
                        )
<<<<<<< HEAD
        else:
            origins: Set[Tuple[Text]] = set(
                tuple(f.origin) if not isinstance(f.origin, Text) else (f.origin,)
                for f in features_list
            )
            # if len(origins) > 1:
            #     raise ValueError(
            #         f"Expected all Features to have the same origin "
            #         f"found the following origins: {origins}."
            #     )
=======
>>>>>>> 83eb56d2
        # (2) attributes (is_sparse, type, attribute) must coincide
        # Note: we could also use `filter` for this check, but then the error msgs
        # aren't as nice.
        sparseness: Set[bool] = set(f.is_sparse() for f in features_list)
        if len(sparseness) > 1:
            raise ValueError(
                "Expected all Features to have the same sparseness property but "
                "found both (sparse and dense)."
            )
        types: Set[Text] = set(f.type for f in features_list)
        if len(types) > 1:
            raise ValueError(
                f"Expected all Features to have the same type but found the "
                f"following types {types}."
            )
        attributes: Set[Text] = set(f.attribute for f in features_list)
        if len(attributes) > 1:
            raise ValueError(
                f"Expected all Features to describe the same attribute but found "
                f"attributes: {attributes}."
            )
        # (3) dimensions must match
        # Note: We shouldn't have to check sentence-level features here but it doesn't
        # hurt either.
        dimensions = set(f.features.shape[0] for f in features_list)
        if len(dimensions) > 1:
            raise ValueError(
                f"Expected all sequence dimensions to match but found {dimensions}."
            )

        # Combine the features
        arbitrary_feature = features_list[0]
        if not arbitrary_feature.is_sparse():
            features = np.concatenate([f.features for f in features_list], axis=-1)
        else:
            features = scipy.sparse.hstack([f.features for f in features_list])
        return Features(
            features=features,
            feature_type=arbitrary_feature.type,
            attribute=arbitrary_feature.attribute,
            origin=origin_of_combination,
        )

    @staticmethod
    def reduce(
        features_list: List[Features], expected_origins: Optional[List[Text]] = None
    ) -> List[Features]:
        """Combines features of same type and level into one Feature.

        Args:
           features_list: list of Features which must all describe the same attribute
           expected_origins: if specified, this list will be used to validate that
             the features from the right featurizers are combined in the right order
             (cf. `Features.combine`)

        Returns:
            a list of the combined Features, i.e. at most 4 Features, where
            - all the sparse features are listed before the dense features
            - sequence feature is always listed before the sentence feature with the
              same sparseness property
        """
        if len(features_list) == 1:
            return features_list
        # sanity check
        different_settings = set(f.attribute for f in features_list)
        if len(different_settings) > 1:
            raise ValueError(
                f"Expected all Features to describe the same attribute but found "
                f" {different_settings}."
            )
        output = []
        for is_sparse in [True, False]:
            # all sparse features before all dense features
            for type in [FEATURE_TYPE_SEQUENCE, FEATURE_TYPE_SENTENCE]:
                # sequence feature that is (not) sparse before sentence feature that is
                # (not) sparse
                sublist = Features.filter(
                    features_list=features_list, type=type, is_sparse=is_sparse,
                )
                if sublist:
                    combined_feature = Features.combine(
                        sublist, expected_origins=expected_origins,
                    )
                    output.append(combined_feature)
        return output<|MERGE_RESOLUTION|>--- conflicted
+++ resolved
@@ -284,19 +284,6 @@
                             f"feature (because of `origin_of_combination`) but found a "
                             f"feature from '{actual}'."
                         )
-<<<<<<< HEAD
-        else:
-            origins: Set[Tuple[Text]] = set(
-                tuple(f.origin) if not isinstance(f.origin, Text) else (f.origin,)
-                for f in features_list
-            )
-            # if len(origins) > 1:
-            #     raise ValueError(
-            #         f"Expected all Features to have the same origin "
-            #         f"found the following origins: {origins}."
-            #     )
-=======
->>>>>>> 83eb56d2
         # (2) attributes (is_sparse, type, attribute) must coincide
         # Note: we could also use `filter` for this check, but then the error msgs
         # aren't as nice.
