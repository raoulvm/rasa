--- conflicted
+++ resolved
@@ -13,11 +13,7 @@
 from rasa.shared.core.training_data.structures import StoryGraph
 from rasa.shared.nlu.training_data.message import Message
 from rasa.shared.nlu.training_data.training_data import TrainingData
-<<<<<<< HEAD
-from rasa.shared.nlu.constants import INTENT, TEXT
-=======
-from rasa.shared.nlu.constants import ENTITIES, ACTION_NAME
->>>>>>> 6089d7e2
+from rasa.shared.nlu.constants import INTENT, TEXT, ENTITIES, ACTION_NAME
 from rasa.shared.importers.autoconfig import TrainingType
 from rasa.shared.core.domain import IS_RETRIEVAL_INTENT_KEY
 
@@ -543,9 +539,6 @@
 
 
 def _messages_from_user_utterance(event: UserUttered) -> Message:
-<<<<<<< HEAD
-    return Message(data={TEXT: event.text, INTENT: event.intent_name})
-=======
     # sub state correctly encodes intent vs text
     data = event.as_sub_state()
     # sub state stores entities differently
@@ -553,7 +546,6 @@
         data[ENTITIES] = event.entities
 
     return Message(data=data)
->>>>>>> 6089d7e2
 
 
 def _messages_from_action(event: ActionExecuted) -> Message:
