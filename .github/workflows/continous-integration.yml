--- conflicted
+++ resolved
@@ -1107,11 +1107,7 @@
 
     # deploy will only be run when there is a tag available
     if: github.event_name == 'push' && startsWith(github.ref, 'refs/tags') && github.repository == 'RasaHQ/rasa'
-<<<<<<< HEAD
-    needs: [docker] # only run after all other stages succeeded
-=======
     needs: [docker] # only run after the docker build stage succeeds
->>>>>>> 524a6d67
 
     steps:
       - name: Checkout git repository 🕝
