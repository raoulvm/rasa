# The docs: https://www.notion.so/rasa/The-CI-for-model-regression-tests-92af7185e08e4fb2a0c764770a8e9095
name: CI - Model Regression

on:
  schedule:
    # Run once a week
    - cron:  '1 23 * * */7'

env:
  GKE_ZONE: us-central1
  GCLOUD_VERSION: "318.0.0"
  GITHUB_ISSUE_LABELS: '["type:bug :bug:", "tool:model-regression-tests"]'

jobs:
  read_test_configuration:
    name: Reads tests configuration
    runs-on: ubuntu-latest
    outputs:
      matrix: ${{ steps.set-matrix.outputs.matrix }}
    steps:
    - name: Checkout main
      uses: actions/checkout@v2

    - name: Download yq
      run: |
        curl --location https://github.com/mikefarah/yq/releases/download/3.3.0/yq_linux_amd64 -o yq
        chmod +x yq

    - name: Check if a configuration file exists
      run: test -f .github/configs/mr-test-schedule.yaml

    - name: Set matrix values
      id: set-matrix
      shell: bash
      run: echo "::set-output name=matrix::$(./yq -j r .github/configs/mr-test-schedule.yaml)"

  deploy_runner_gpu:
    name: Deploy Github Runner - GPU
    needs: read_test_configuration
    runs-on: ubuntu-latest

    steps:
      - name: Checkout
        uses: actions/checkout@v2

      - name: Download gomplate
        run: |-
          curl -o gomplate -sSL https://github.com/hairyhenderson/gomplate/releases/download/v3.6.0/gomplate_linux-amd64
          chmod 755 gomplate

      - name: Render deployment template
        run: |-
          export GH_RUNNER_IMAGE=${{ secrets.GH_RUNNER_IMAGE }}
          ./gomplate -f .github/runner/github-runner-deployment.yaml.tmpl -o runner_deployment.yaml

      # Setup gcloud CLI
      - uses: GoogleCloudPlatform/github-actions@e23988b2af9696c66e87d1efbc688d3a80c3be14
        with:
          version: "${{ env.GCLOUD_VERSION }}"
          service_account_key: ${{ secrets.GKE_SA_RASA_CI_CD_GPU_RASA_CI_CD }}
          service_account_email: ${{ secrets.GKE_RASA_CI_GPU_SA_NAME_RASA_CI_CD }}

      # Get the GKE credentials so we can deploy to the cluster
      - run: |-
          gcloud container clusters get-credentials "${{ secrets.GKE_GPU_CLUSTER_RASA_CI_CD }}" --zone "$GKE_ZONE" --project "${{ secrets.GKE_SA_RASA_CI_GPU_PROJECT_RASA_CI_CD }}"

      - name: Deploy Github Runner
        run: |-
          kubectl apply -f runner_deployment.yaml
          kubectl -n github-runner rollout status --timeout=15m deployment/github-runner-$GITHUB_RUN_ID

      - name: Notify slack on failure
        if: failure()
        env:
          SLACK_BOT_TOKEN: ${{ secrets.SLACK_BOT_TOKEN }}
        uses: voxmedia/github-action-slack-notify-build@212e9f7a9ca33368c8dd879d6053972128258985
        with:
          channel_id: ${{ secrets.SLACK_ALERTS_CHANNEL_ID }}
          status: FAILED
          color: danger

  model_regression_test_gpu:
    name: Model Regression Tests - GPU
    continue-on-error: true
    needs:
    - deploy_runner_gpu
    - read_test_configuration
    env:
      # Determine where CUDA and Nvidia libraries are located. TensorFlow looks for libraries in the given paths
      LD_LIBRARY_PATH: "/usr/local/cuda/extras/CUPTI/lib64:/usr/local/cuda/lib64:/usr/local/nvidia/lib:/usr/local/nvidia/lib64"
      ACCELERATOR_TYPE: "GPU"
    runs-on: [self-hosted, gpu]
    strategy:
      max-parallel: 1
      matrix: ${{fromJson(needs.read_test_configuration.outputs.matrix)}}

    steps:
      - name: Checkout
        uses: actions/checkout@v2

      - name: Checkout dataset
        uses: actions/checkout@v2
        with:
          repository: ${{ secrets.DATASET_REPOSITORY }}
          token: ${{ secrets.ML_TEST_SA_PAT }}
          path: 'dataset'

      - name: Set dataset commit
        id: set-dataset-commit
        working-directory: dataset
        run: |
          DATASET_COMMIT=$(git rev-parse HEAD)
          echo $DATASET_COMMIT
          echo "::set-output name=dataset_commit::$DATASET_COMMIT"

      - name: Set DATASET and CONFIG variables
        id: set_dataset_config_vars
        env:
          DATASET_NAME: "${{ matrix.dataset }}"
          CONFIG_NAME: "${{ matrix.config }}"
        run: |-
          # determine extra environment variables
          # - CONFIG
          # - DATASET
          # - IS_EXTERNAL
          # - EXTERNAL_DATASET_REPOSITORY_BRANCH
          # - TRAIN_DIR
          # - TEST_DIR
          # - DOMAIN_FILE
          source <(gomplate -d mapping=./dataset/dataset_config_mapping.json -f .github/templates/configuration_variables.tmpl)

          # Not all configurations are available for all datasets.
          # The job will fail and the workflow continues, if the configuration file doesn't exist
          # for a given dataset

          echo "::set-output name=is_dataset_exists::true"
          echo "::set-output name=is_config_exists::true"
          echo "::set-output name=is_external::${IS_EXTERNAL}"

          if [[ "${IS_EXTERNAL}" == "true" ]]; then
            echo "DATASET_DIR=dataset_external" >> $GITHUB_ENV
          else
            echo "DATASET_DIR=dataset" >> $GITHUB_ENV
            test -d dataset/$DATASET || (echo "::warning::The ${{ matrix.dataset }} dataset doesn't exist. Skipping the job." \
              && echo "::set-output name=is_config_exists::false" && exit 0)
          fi

          # Skip job if a given type is not available for a given dataset
          if [[ -z "${DOMAIN_FILE}" && "${{ matrix.type }}" == "core" ]]; then
            echo "::warning::The ${{ matrix.dataset }} dataset doesn't include core type. Skipping the job." \
              && echo "::set-output name=is_config_exists::false" && exit 0
          fi

          test -f dataset/configs/$CONFIG || (echo "::warning::The ${{ matrix.config }} configuration file doesn't exist. Skipping the job." \
              && echo "::set-output name=is_dataset_exists::false" && exit 0)

          echo "DATASET=${DATASET}" >> $GITHUB_ENV
          echo "CONFIG=${CONFIG}" >> $GITHUB_ENV
          echo "DOMAIN_FILE=${DOMAIN_FILE}" >> $GITHUB_ENV
          echo "TEST_DIR=${TEST_DIR}" >> $GITHUB_ENV
          echo "TRAIN_DIR=${TRAIN_DIR}" >> $GITHUB_ENV
          echo "EXTERNAL_DATASET_REPOSITORY_BRANCH=${EXTERNAL_DATASET_REPOSITORY_BRANCH}" >> $GITHUB_ENV
          echo "IS_EXTERNAL=${IS_EXTERNAL}" >> $GITHUB_ENV

          if [[ -z "${TRAIN_DIR}" ]]; then
            echo "TRAIN_DIR=train" >> $GITHUB_ENV
          else
            echo "TRAIN_DIR=${TRAIN_DIR}" >> $GITHUB_ENV
          fi

          if [[ -z "${TEST_DIR}" ]]; then
            echo "TEST_DIR=test" >> $GITHUB_ENV
          else
            echo "TEST_DIR=${TEST_DIR}" >> $GITHUB_ENV
          fi

      - name: Checkout dataset - external
        uses: actions/checkout@v2
        if: steps.set_dataset_config_vars.outputs.is_external == 'true'
        with:
          repository: ${{ env.DATASET }}
          token: ${{ secrets.ML_TEST_SA_PAT }}
          path: 'dataset_external'
          ref: ${{ env.EXTERNAL_DATASET_REPOSITORY_BRANCH }}

      - name: Set up Python 3.8 🐍
        uses: actions/setup-python@v2
        if: steps.set_dataset_config_vars.outputs.is_dataset_exists == 'true' && steps.set_dataset_config_vars.outputs.is_config_exists == 'true'
        with:
          python-version: 3.8

      - name: Read Poetry Version 🔢
        if: steps.set_dataset_config_vars.outputs.is_dataset_exists == 'true' && steps.set_dataset_config_vars.outputs.is_config_exists == 'true'
        run: |
          echo "POETRY_VERSION=$(scripts/poetry-version.sh)" >> $GITHUB_ENV
        shell: bash

      - name: Install poetry 🦄
        uses: Gr1N/setup-poetry@v4
        if: steps.set_dataset_config_vars.outputs.is_dataset_exists == 'true' && steps.set_dataset_config_vars.outputs.is_config_exists == 'true'
        with:
          poetry-version: ${{ env.POETRY_VERSION }}

      - name: Load Poetry Cached Libraries ⬇
        uses: actions/cache@v1
        if: steps.set_dataset_config_vars.outputs.is_dataset_exists == 'true' && steps.set_dataset_config_vars.outputs.is_config_exists == 'true'
        with:
          path: ~/.cache/pypoetry/virtualenvs
          key: ${{ runner.os }}-poetry-${{ env.POETRY_VERSION }}-3.8-${{ hashFiles('**/poetry.lock') }}-${{ secrets.POETRY_CACHE_VERSION }}

      - name: Install Dependencies 📦
        if: steps.set_dataset_config_vars.outputs.is_dataset_exists == 'true' && steps.set_dataset_config_vars.outputs.is_config_exists == 'true'
        run: |
          poetry install --extras full
          make install
          poetry run python -m spacy download de_core_news_md

      - name: Validate that GPUs are working
        if: steps.set_dataset_config_vars.outputs.is_dataset_exists == 'true' && steps.set_dataset_config_vars.outputs.is_config_exists == 'true'
        run: |-
          poetry run python -c 'from tensorflow.python.client import device_lib; print(device_lib.list_local_devices())' || true

      - name: Run test
        id: run_test
        if: steps.set_dataset_config_vars.outputs.is_dataset_exists == 'true' && steps.set_dataset_config_vars.outputs.is_config_exists == 'true'
        env:
          TFHUB_CACHE_DIR: ~/.tfhub_cache/
          OMP_NUM_THREADS: 1
          TF_DETERMINISTIC_OPS: 1 # Run GPUs in a deterministic mode
        run: |-
          poetry run rasa --version

          export NOW_TRAIN=$(gomplate -i '{{ (time.Now).Format time.RFC3339}}');
          cd ${{ github.workspace }}

          if [[ "${{ steps.set_dataset_config_vars.outputs.is_external }}" == "true" ]]; then
            export DATASET=.
          fi

          if [[ "${{ matrix.type }}" == "nlu" ]]; then
            poetry run rasa train nlu --quiet -u ${DATASET_DIR}/${DATASET}/${TRAIN_DIR} -c dataset/configs/${CONFIG} --out ${DATASET_DIR}/models/${DATASET}/${CONFIG}
            echo "::set-output name=train_run_time::$(gomplate -i '{{ $t := time.Parse time.RFC3339 (getenv "NOW_TRAIN") }}{{ (time.Since $t).Round (time.Second 1) }}')"

            export NOW_TEST=$(gomplate -i '{{ (time.Now).Format time.RFC3339}}');
            poetry run rasa test nlu --quiet -u ${DATASET_DIR}/$DATASET/${TEST_DIR} -m ${DATASET_DIR}/models/$DATASET/$CONFIG --out ${{ github.workspace }}/results/$DATASET/$CONFIG

            echo "::set-output name=test_run_time::$(gomplate -i '{{ $t := time.Parse time.RFC3339 (getenv "NOW_TEST") }}{{ (time.Since $t).Round (time.Second 1) }}')"
            echo "::set-output name=total_run_time::$(gomplate -i '{{ $t := time.Parse time.RFC3339 (getenv "NOW_TRAIN") }}{{ (time.Since $t).Round (time.Second 1) }}')"

          elif [[ "${{ matrix.type }}" == "core" ]]; then
            poetry run rasa train core --quiet -s ${DATASET_DIR}/$DATASET/$TRAIN_DIR -c dataset/configs/$CONFIG -d ${DATASET_DIR}/${DATASET}/${DOMAIN_FILE}
            echo "::set-output name=train_run_time::$(gomplate -i '{{ $t := time.Parse time.RFC3339 (getenv "NOW_TRAIN") }}{{ (time.Since $t).Round (time.Second 1) }}')"

            export NOW_TEST=$(gomplate -i '{{ (time.Now).Format time.RFC3339}}');
            poetry run rasa test core -s ${DATASET_DIR}/${DATASET}/${TEST_DIR} --out ${{ github.workspace }}/results/${{ matrix.dataset }}/${CONFIG}

            echo "::set-output name=test_run_time::$(gomplate -i '{{ $t := time.Parse time.RFC3339 (getenv "NOW_TEST") }}{{ (time.Since $t).Round (time.Second 1) }}')"
            echo "::set-output name=total_run_time::$(gomplate -i '{{ $t := time.Parse time.RFC3339 (getenv "NOW_TRAIN") }}{{ (time.Since $t).Round (time.Second 1) }}')"
          fi

      # Download the results of the previous runs
      # The report file is extended with new results every next job run
      - name: Download artifact
        uses: actions/download-artifact@v2
        if: steps.set_dataset_config_vars.outputs.is_dataset_exists == 'true' && steps.set_dataset_config_vars.outputs.is_config_exists == 'true'
        continue-on-error: true
        with:
          name: report.json

      - name: Generate a JSON file with a report / Publish results to Segment
        if: steps.set_dataset_config_vars.outputs.is_dataset_exists == 'true' && steps.set_dataset_config_vars.outputs.is_config_exists == 'true'
        env:
          SUMMARY_FILE: "./report.json"
          SEGMENT_TOKEN: ${{ secrets.SEGMENT_TOKEN }}
          DATASET_NAME: ${{ matrix.dataset }}
          RESULT_DIR: "${{ github.workspace }}/results"
          CONFIG: ${{ matrix.config }}
          TEST_RUN_TIME: ${{ steps.run_test.outputs.test_run_time }}
          TRAIN_RUN_TIME: ${{ steps.run_test.outputs.train_run_time }}
          TOTAL_RUN_TIME: ${{ steps.run_test.outputs.total_run_time }}
          PR_URL: ""
          DATASET_REPOSITORY_BRANCH: "main"
<<<<<<< HEAD
          TYPE: ${{ matrix.type }}
=======
          DATASET_COMMIT: ${{ steps.set-dataset-commit.outputs.dataset_commit }}
>>>>>>> f9d229ff
        run: |-
          poetry run pip install analytics-python
          poetry run python .github/scripts/mr_publish_results.py
          poetry run python .github/scripts/mr_generate_summary.py
          cat $SUMMARY_FILE

      - name: Upload an artifact with the report
        if: steps.set_dataset_config_vars.outputs.is_dataset_exists == 'true' && steps.set_dataset_config_vars.outputs.is_config_exists == 'true'
        uses: actions/upload-artifact@v2
        with:
          name: report.json
          path: ./report.json

      - name: Pick an assignee randomly
        if: failure()
        id: pick_assignee
        run: |
          ASSIGNEES_LIST=("dakshvar22" "Ghostvv" "JEM-Mosig" "tttthomasssss" "samsucik" "koernerfelicia" "kedz" "aeshky")
          # Randomly select an item from assignees list
          ASSIGNEE=${ASSIGNEES_LIST[ $(( RANDOM % ${#ASSIGNEES_LIST[@]} )) ]}
          echo "::set-output name=assignee::$ASSIGNEE"

      - name: Open GitHub Issue 📬
        if: failure()
        uses: rishabhgupta/git-action-issue@v2
        id: open_issue
        with:
            token: ${{ secrets.RASABOT_GITHUB_TOKEN }}
            title: "Scheduled Model Regression Test Failed"
            body: "*This PR is automatically created by the Scheduled Model Regression Test workflow. Checkout the Github Action Run [here](https://github.com/${{ github.repository }}/actions/runs/${{ github.run_id }}).* <br> --- <br> **Description of Problem:** <br> Scheduled Model Regression Test failed. <br> **Configuration**: ${{ matrix.config }} <br> **Dataset**: ${{ matrix.dataset}}"
            assignees: ${{ steps.pick_assignee.outputs.assignee }}

      - name: Add Label to the Issue
        if: failure()
        id: add_label
        run: |
          # Get issue number
          ISSUE_NUMBER=$(echo '${{ steps.open_issue.outputs.issue }}' | jq -r '.number')
          echo "::set-output name=issue_number::$ISSUE_NUMBER"

          # Add label to the issue
          curl \
            -X POST \
            -H "Authorization: token ${{ secrets.RASABOT_GITHUB_TOKEN }}" \
            -H "Accept: application/vnd.github.v3+json" \
            https://api.github.com/repos/$GITHUB_REPOSITORY/issues/${ISSUE_NUMBER}/labels \
            -d '{"labels": ${{ env.GITHUB_ISSUE_LABELS }}}'

      - name: Notify Slack of Failure 😱
        if: failure()
        uses: 8398a7/action-slack@v3
        with:
          status: custom
          fields: workflow,job,commit,repo,ref,author,took
          custom_payload: |
            {
              attachments: [{
                fallback: 'fallback',
                color: '${{ job.status }}' === 'success' ? 'good' : '${{ job.status }}' === 'failure' ? 'danger' : 'warning',
                title: `${process.env.AS_WORKFLOW}`,
                text: 'Scheduled model regression test failed :no_entry:️',
                fields: [{
                  title: 'Configuration',
                  value: '${{ matrix.config }}',
                  short: false
                },
                {
                  title: 'Dataset',
                  value: '${{ matrix.dataset }}',
                  short: false
                },
                {
                  title: 'GitHub Issue',
                  value: `https://github.com/${{ github.repository }}/issues/${{ steps.add_label.outputs.issue_number }}`,
                  short: false
                },
                {
                  title: 'GitHub Action',
                  value: `https://github.com/${{ github.repository }}/actions/runs/${{ github.run_id }}`,
                  short: false
                }],
                actions: [{
                }]
              }]
            }
        env:
          SLACK_WEBHOOK_URL: ${{ secrets.SLACK_CI_MODEL_REGRESSION_TEST }}

  analyse_performance:
    name: Analyse Performance
    runs-on: ubuntu-latest
    if: always()
    needs:
    - deploy_runner_gpu
    - model_regression_test_gpu

    steps:
      - name: Checkout
        uses: actions/checkout@v2

      - name: Download an artifact with the results for the schedule version
        run: |
          # Get ID of the schedule workflow
          SCHEDULE_ID=$(curl -X GET -s -H 'Authorization: token ${{ secrets.GITHUB_TOKEN }}' -H "Accept: application/vnd.github.v3+json" \
            "https://api.github.com/repos/${{ github.repository }}/actions/workflows" \
            | jq -r  '.workflows[] | select(.name == "${{ github.workflow }}") | select(.path | test("schedule")) | .id')

          ARTIFACT_URL=$(curl -s -H 'Authorization: token ${{ secrets.GITHUB_TOKEN }}'  -H "Accept: application/vnd.github.v3+json" \
            "https://api.github.com/repos/${{ github.repository }}/actions/workflows/${SCHEDULE_ID}/runs?event=schedule&status=completed&branch=main&per_page=1" | jq -r .workflow_runs[0].artifacts_url)

          DOWNLOAD_URL=$(curl -s -H 'Authorization: token ${{ secrets.GITHUB_TOKEN }}' -H "Accept: application/vnd.github.v3+json" "${ARTIFACT_URL}" \
            | jq -r '.artifacts[] | select(.name="report.json") | .archive_download_url')

          # Download the artifact
          curl -H 'Authorization: token ${{ secrets.GITHUB_TOKEN }}' -LJO  -H "Accept: application/vnd.github.v3+json" $DOWNLOAD_URL

          # Unzip and change name
          unzip report.json.zip && mv report.json report_main.json

      - name: Download the report
        uses: actions/download-artifact@v2
        with:
          name: report.json

      - name: Download gomplate
        run: |-
          sudo curl -o /usr/local/bin/gomplate -sSL https://github.com/hairyhenderson/gomplate/releases/download/v3.6.0/gomplate_linux-amd64
          sudo chmod +x /usr/local/bin/gomplate

      - name: Analyse Performance 🔍
        id: performance
        run: |
          OUTPUT="$(gomplate -d data=report.json -d results_main=report_main.json -f .github/templates/model_regression_test_results.tmpl)"

          OUTPUT="${OUTPUT//$'\n'/'%0A'}"
          OUTPUT="${OUTPUT//$'\r'/'%0D'}"
          echo "::set-output name=report_description::${OUTPUT}"

          # Remove all (-0.00) from OUTPUT.
          # We don't want to count (-0.00) as a performance drop
          OUTPUT=${OUTPUT//(-0.00)/}

          # Any (negatives) found means there is a performance drops.
          if [[ "${OUTPUT}" =~ \(-[0-9.]+\) ]]; then
            echo "Some test performance scores decreased."
            echo "::set-output name=is_dropped::true"
          else
            echo "No test performance drops."
            echo "::set-output name=is_dropped::false"
          fi

      - name: Pick an assignee randomly
        if: steps.performance.outputs.is_dropped == 'true'
        id: pick_assignee
        run: |
          ASSIGNEES_LIST=("dakshvar22" "Ghostvv" "JEM-Mosig" "tttthomasssss" "samsucik" "koernerfelicia" "kedz" "aeshky")
          # Randomly select an item from assignees list
          ASSIGNEE=${ASSIGNEES_LIST[ $(( RANDOM % ${#ASSIGNEES_LIST[@]} )) ]}
          echo "::set-output name=assignee::$ASSIGNEE"

      - name: Open GitHub Issue 📬
        if: steps.performance.outputs.is_dropped == 'true'
        uses: rishabhgupta/git-action-issue@v2
        id: open_issue
        with:
            token: ${{ secrets.RASABOT_GITHUB_TOKEN }}
            title: "Scheduled Model Regression Test Performance Drops"
            body: "*This PR is automatically created by the Scheduled Model Regression Test workflow. Checkout the Github Action Run [here](https://github.com/${{ github.repository }}/actions/runs/${{ github.run_id }}).* <br> --- <br> **Description of Problem:** <br>  Some test performance scores **decreased**. Please look at the following table for more details. <br> ${{ steps.performance.outputs.report_description }}"
            assignees: ${{ steps.pick_assignee.outputs.assignee }}

      - name: Add Label to the Issue
        if: steps.performance.outputs.is_dropped == 'true'
        id: add_label
        run: |
          # Get issue number
          ISSUE_NUMBER=$(echo '${{ steps.open_issue.outputs.issue }}' | jq -r '.number')
          echo "::set-output name=issue_number::$ISSUE_NUMBER"

          # Add label to the issue
          curl \
            -X POST \
            -H "Authorization: token ${{ secrets.RASABOT_GITHUB_TOKEN }}" \
            -H "Accept: application/vnd.github.v3+json" \
            https://api.github.com/repos/$GITHUB_REPOSITORY/issues/${ISSUE_NUMBER}/labels \
            -d '{"labels": ${{ env.GITHUB_ISSUE_LABELS }}}'

      - name: Notify Slack when Performance Drops 💬
        if: steps.performance.outputs.is_dropped == 'true'
        uses: 8398a7/action-slack@v3
        with:
          status: custom
          fields: workflow,job,commit,repo,ref,author,took
          custom_payload: |
            {
              attachments: [{
                fallback: 'fallback',
                color: 'danger',
                title: `${process.env.AS_WORKFLOW}`,
                text: 'Scheduled model regression test performance drops :chart_with_downwards_trend:',
                fields: [{
                  title: 'GitHub Issue',
                  value: `https://github.com/${{ github.repository }}/issues/${{ steps.add_label.outputs.issue_number }}`,
                  short: false
                },
                {
                  title: 'GitHub Action',
                  value: `https://github.com/${{ github.repository }}/actions/runs/${{ github.run_id }}`,
                  short: false
                }],
                actions: [{
                }]
              }]
            }
        env:
          SLACK_WEBHOOK_URL: ${{ secrets.SLACK_CI_MODEL_REGRESSION_TEST }}

  remove_runner_gpu:
    name: Delete Github Runner - GPU
    if: always()
    needs:
    - deploy_runner_gpu
    - model_regression_test_gpu
    runs-on: ubuntu-latest

    steps:
      # Setup gcloud CLI
      - uses: GoogleCloudPlatform/github-actions@e23988b2af9696c66e87d1efbc688d3a80c3be14
        with:
          version: "${{ env.GCLOUD_VERSION }}"
          service_account_key: ${{ secrets.GKE_SA_RASA_CI_CD_GPU_RASA_CI_CD }}
          service_account_email: ${{ secrets.GKE_RASA_CI_GPU_SA_NAME_RASA_CI_CD }}

      # Get the GKE credentials so we can deploy to the cluster
      - run: |-
          gcloud container clusters get-credentials "${{ secrets.GKE_GPU_CLUSTER_RASA_CI_CD }}" --zone "$GKE_ZONE" --project "${{ secrets.GKE_SA_RASA_CI_GPU_PROJECT_RASA_CI_CD }}"

      - name: Remove Github Runner
        run: kubectl -n github-runner delete deployments github-runner-${GITHUB_RUN_ID} --grace-period=30<|MERGE_RESOLUTION|>--- conflicted
+++ resolved
@@ -280,11 +280,8 @@
           TOTAL_RUN_TIME: ${{ steps.run_test.outputs.total_run_time }}
           PR_URL: ""
           DATASET_REPOSITORY_BRANCH: "main"
-<<<<<<< HEAD
           TYPE: ${{ matrix.type }}
-=======
           DATASET_COMMIT: ${{ steps.set-dataset-commit.outputs.dataset_commit }}
->>>>>>> f9d229ff
         run: |-
           poetry run pip install analytics-python
           poetry run python .github/scripts/mr_publish_results.py
