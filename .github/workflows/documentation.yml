--- conflicted
+++ resolved
@@ -109,13 +109,8 @@
       - name: Checkout git repository 🕝
         uses: actions/checkout@v3
 
-<<<<<<< HEAD
-      - name: Set up Python 3.9 🐍
-        uses: actions/setup-python@13ae5bb136fac2878aff31522b9efb785519f984
-=======
       - name: Set up Python 3.10 🐍
         uses: actions/setup-python@b55428b1882923874294fa556849718a1d7f2ca5
->>>>>>> 961ed7df
         with:
           python-version: '3.10'
 
@@ -206,7 +201,7 @@
 
       - name: Set up Python 3.10 🐍
         if: needs.changes.outputs.docs == 'true'
-        uses: actions/setup-python@13ae5bb136fac2878aff31522b9efb785519f984
+        uses: actions/setup-python@b55428b1882923874294fa556849718a1d7f2ca5
         with:
           python-version: '3.10'
 
